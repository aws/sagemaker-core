import datetime
import json
import logging
import time
import unittest
import pandas as pd
import os

from sklearn.datasets import load_iris
from sklearn.model_selection import train_test_split
from sagemaker import get_execution_role, Session, image_uris

from sagemaker_core.generated.utils import Unassigned
from sagemaker_core.generated.shapes import (
    ContainerDefinition,
    ProductionVariant,
    ProfilerConfig,
    ProfilerConfigForUpdate,
)
from sagemaker_core.generated.resources import (
    TrainingJob,
    AlgorithmSpecification,
    Channel,
    DataSource,
    S3DataSource,
    OutputDataConfig,
    ResourceConfig,
    StoppingCondition,
    Model,
    EndpointConfig,
    Endpoint,
)

logger = logging.getLogger()

sagemaker_session = Session()
region = sagemaker_session.boto_region_name
role = get_execution_role()
bucket = sagemaker_session.default_bucket()

iris = load_iris()
iris_df = pd.DataFrame(iris.data, columns=iris.feature_names)
iris_df["target"] = iris.target

# Prepare Data
os.makedirs("./data", exist_ok=True)
iris_df = iris_df[["target"] + [col for col in iris_df.columns if col != "target"]]
train_data, test_data = train_test_split(iris_df, test_size=0.2, random_state=42)
train_data.to_csv("./data/train.csv", index=False, header=False)

# Upload Data
prefix = "DEMO-scikit-iris"
TRAIN_DATA = "train.csv"
DATA_DIRECTORY = "data"

train_input = sagemaker_session.upload_data(
    DATA_DIRECTORY, bucket=bucket, key_prefix="{}/{}".format(prefix, DATA_DIRECTORY)
)
s3_input_path = "s3://{}/{}/data/{}".format(bucket, prefix, TRAIN_DATA)
s3_output_path = "s3://{}/{}/output".format(bucket, prefix)
image = image_uris.retrieve(framework="xgboost", region=region, version="latest")


# To be replaced with representing strings when executing from personal account
# SUBNET_ONE = os.environ['SUBNET_ONE']
# SUBNET_TWO = os.environ['SUBNET_TWO']
# SECURITY_GROUP_ONE = os.environ['SECURITY_GROUP_ONE']

SUBNET_ONE = "subnet-013a2717c55a67d88"
SUBNET_TWO = "subnet-0a90a80d8645aa8e5"
SECURITY_GROUP_ONE = "sg-0c65fed90cc756796"


class TestSageMakerCore(unittest.TestCase):

    def test_training_and_inference(self):
        os.environ["SAGEMAKER_ADMIN_CONFIG_OVERRIDE"] = ""
        job_name_v3 = "xgboost-iris-" + time.strftime("%Y-%m-%d-%H-%M-%S", time.gmtime())
        training_job = TrainingJob.create(
            training_job_name=job_name_v3,
            hyper_parameters={
                "objective": "multi:softmax",
                "num_class": "3",
                "num_round": "10",
                "eval_metric": "merror",
            },
            algorithm_specification=AlgorithmSpecification(
                training_image=image, training_input_mode="File"
            ),
            role_arn=role,
            input_data_config=[
                Channel(
                    channel_name="train",
                    content_type="csv",
                    compression_type="None",
                    record_wrapper_type="None",
                    data_source=DataSource(
                        s3_data_source=S3DataSource(
                            s3_data_type="S3Prefix",
                            s3_uri=s3_input_path,
                            s3_data_distribution_type="FullyReplicated",
                        )
                    ),
                )
            ],
            profiler_config=ProfilerConfig(profiling_interval_in_milliseconds=1000),
            output_data_config=OutputDataConfig(s3_output_path=s3_output_path),
            resource_config=ResourceConfig(
                instance_type="ml.m4.xlarge",
                instance_count=1,
                volume_size_in_gb=30,
            ),
            stopping_condition=StoppingCondition(max_runtime_in_seconds=600),
        )
        training_job.wait()

        fetched_training_job = TrainingJob.get(training_job_name=job_name_v3)
        assert fetched_training_job.output_data_config.s3_output_path == s3_output_path
        assert fetched_training_job.profiler_config.profiling_interval_in_milliseconds == 1000

        creation_time_after = datetime.datetime.now() - datetime.timedelta(days=5)

        resource_iterator = TrainingJob.get_all(creation_time_after=creation_time_after)
        training_jobs = [job.training_job_name for job in resource_iterator]

        assert len(training_jobs) > 1
        assert job_name_v3 in training_jobs

        model_data_url = fetched_training_job.model_artifacts.s3_model_artifacts

        key = f'xgboost-iris-test-{time.strftime("%H-%M-%S", time.gmtime())}'
        print("Key:", key)

        model = Model.create(
            model_name=key,
            primary_container=ContainerDefinition(
                image=image,
                model_data_url=model_data_url,
            ),
            execution_role_arn=role,
        )

        # Testing Resource Chaining
        endpoint_config = EndpointConfig.create(
            endpoint_config_name=key,
            production_variants=[
                ProductionVariant(
                    variant_name=key,
                    initial_instance_count=1,
                    instance_type="ml.m5.xlarge",
                    model_name=model,  # Pass `Model`` object created above
                )
            ],
        )
        endpoint: Endpoint = Endpoint.create(
            endpoint_name=key,
            endpoint_config_name=endpoint_config,  # Pass `EndpointConfig` object created above
        )
        endpoint.wait_for_status("InService")

<<<<<<< HEAD
    def test_intelligent_defaults(self):
        os.environ["SAGEMAKER_ADMIN_CONFIG_OVERRIDE"] = (
            self._setup_intelligent_default_configs_and_fetch_path()
        )
        job_name_v3 = "xgboost-test-intelligent-default-" + time.strftime(
            "%Y-%m-%d-%H-%M-%S", time.gmtime()
        )

        training_job = TrainingJob.create(
            training_job_name=job_name_v3,
            hyper_parameters={
                "objective": "multi:softmax",
                "num_class": "3",
                "num_round": "10",
                "eval_metric": "merror",
            },
            algorithm_specification=AlgorithmSpecification(
                training_image=image, training_input_mode="File"
            ),
            role_arn=role,
            input_data_config=[
                Channel(
                    channel_name="train",
                    content_type="csv",
                    compression_type="None",
                    record_wrapper_type="None",
                    data_source=DataSource(
                        s3_data_source=S3DataSource(
                            s3_data_type="S3Prefix",
                            s3_uri=s3_input_path,
                            s3_data_distribution_type="FullyReplicated",
                        )
                    ),
                )
            ],
            output_data_config=OutputDataConfig(s3_output_path=s3_output_path),
            resource_config=ResourceConfig(
                instance_type="ml.m4.xlarge",
                instance_count=1,
                volume_size_in_gb=30,
            ),
            stopping_condition=StoppingCondition(max_runtime_in_seconds=600),
        )
        training_job.wait()

        assert training_job.vpc_config.subnets == [
            SUBNET_ONE,
            SUBNET_TWO,
        ]
        assert training_job.vpc_config.security_group_ids == [SECURITY_GROUP_ONE]
=======
>>>>>>> 473b6bdf

    def _setup_intelligent_default_configs_and_fetch_path(self) -> str:
        DEFAULTS_CONTENT = {
            "SchemaVesion": "1.0",
            "SageMaker": {
                "PythonSDK": {
                    "Resources": {
                        "GlobalDefaults": {
                            "vpc_config": {
                                "security_group_ids": [SECURITY_GROUP_ONE],
                                "subnets": [SUBNET_ONE, SUBNET_TWO],
                            }
                        },
                        "TrainingJob": {
                            "role_arn": role,
                            "output_data_config": {"s3_output_path": s3_output_path},
                        },
                    }
                }
            },
        }

        path_to_defaults = os.path.join(DATA_DIRECTORY, "defaults.json")
        with open(os.path.join(DATA_DIRECTORY, "defaults.json"), "w") as f:
            json.dump(DEFAULTS_CONTENT, f, indent=4)
        return path_to_defaults<|MERGE_RESOLUTION|>--- conflicted
+++ resolved
@@ -9,13 +9,10 @@
 from sklearn.datasets import load_iris
 from sklearn.model_selection import train_test_split
 from sagemaker import get_execution_role, Session, image_uris
-
-from sagemaker_core.generated.utils import Unassigned
 from sagemaker_core.generated.shapes import (
     ContainerDefinition,
     ProductionVariant,
-    ProfilerConfig,
-    ProfilerConfigForUpdate,
+    ProfilerConfig
 )
 from sagemaker_core.generated.resources import (
     TrainingJob,
@@ -62,13 +59,9 @@
 
 
 # To be replaced with representing strings when executing from personal account
-# SUBNET_ONE = os.environ['SUBNET_ONE']
-# SUBNET_TWO = os.environ['SUBNET_TWO']
-# SECURITY_GROUP_ONE = os.environ['SECURITY_GROUP_ONE']
-
-SUBNET_ONE = "subnet-013a2717c55a67d88"
-SUBNET_TWO = "subnet-0a90a80d8645aa8e5"
-SECURITY_GROUP_ONE = "sg-0c65fed90cc756796"
+SUBNET_ONE = os.environ['SUBNET_ONE']
+SUBNET_TWO = os.environ['SUBNET_TWO']
+SECURITY_GROUP_ONE = os.environ['SECURITY_GROUP_ONE']
 
 
 class TestSageMakerCore(unittest.TestCase):
@@ -158,7 +151,6 @@
         )
         endpoint.wait_for_status("InService")
 
-<<<<<<< HEAD
     def test_intelligent_defaults(self):
         os.environ["SAGEMAKER_ADMIN_CONFIG_OVERRIDE"] = (
             self._setup_intelligent_default_configs_and_fetch_path()
@@ -209,8 +201,6 @@
             SUBNET_TWO,
         ]
         assert training_job.vpc_config.security_group_ids == [SECURITY_GROUP_ONE]
-=======
->>>>>>> 473b6bdf
 
     def _setup_intelligent_default_configs_and_fetch_path(self) -> str:
         DEFAULTS_CONTENT = {
