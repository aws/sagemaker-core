--- conflicted
+++ resolved
@@ -226,21 +226,5 @@
         path_to_defaults = os.path.join(DATA_DIRECTORY, "defaults.json")
         with open(os.path.join(DATA_DIRECTORY, "defaults.json"), "w") as f:
             json.dump(DEFAULTS_CONTENT, f, indent=4)
-<<<<<<< HEAD
         return path_to_defaults
-=======
-        return path_to_defaults
-
-
-def delete_all_sagemaker_resources():
-    all_objects = list(locals().values()) + list(globals().values())
-    deletable_objects = [
-        obj
-        for obj in all_objects
-        if hasattr(obj, "delete")
-        and obj.__class__.__module__ == "sagemaker_core.generated.resources"
-    ]
-
-    for obj in deletable_objects:
-        obj.delete()
->>>>>>> d7f6bc93
+      