--- conflicted
+++ resolved
@@ -50,15 +50,11 @@
         iris_df = pd.DataFrame(iris.data, columns=iris.feature_names)
         iris_df["target"] = iris.target
 
-<<<<<<< HEAD
         # Prepare Data
         os.makedirs("./data", exist_ok=True)
         iris_df = iris_df[["target"] + [col for col in iris_df.columns if col != "target"]]
         train_data, test_data = train_test_split(iris_df, test_size=0.2, random_state=42)
         train_data.to_csv("./data/train.csv", index=False, header=False)
-=======
-logger.warning("Completed Setup steps")
->>>>>>> 5ca6bc99
 
         # Upload Data
         prefix = "DEMO-scikit-iris"
