--- conflicted
+++ resolved
@@ -33,7 +33,7 @@
         run: |
           export PYTHONPATH="$PYTHONPATH:$PWD"
           python -m pip install --upgrade pip
-          pip install scikit-learn sagemaker setuptools awscli
+          pip install scikit-learn sagemaker setuptools
           pip install -e ".[codegen]"
       - name: Configure AWS Credentials
         uses: aws-actions/configure-aws-credentials@v4
@@ -45,7 +45,6 @@
         id: run-integration-tests
         run: |
           pytest integ
-<<<<<<< HEAD
           echo "::set-output name=result::success"
       - name: Put Metric Data
         run: |
@@ -53,16 +52,4 @@
             aws cloudwatch put-metric-data --metric-name IntegrationTestSuccess --namespace SecurityMonitoringMetrics --value 1 --unit Count --dimensions ProjectName=sagemaker-core
           else
             aws cloudwatch put-metric-data --metric-name IntegrationTestFailure --namespace SecurityMonitoringMetrics --value 1 --unit Count --dimensions ProjectName=sagemaker-core
-          fi
-=======
-      - name: Integration Tests Success Metric
-        uses: ros-tooling/action-cloudwatch-metrics@0.0.4
-        with:
-          metric-name: success
-          metric-value: ${{ steps.run-integration-tests.success }}
-      - name: Integration Tests Failure Metric
-        uses: ros-tooling/action-cloudwatch-metrics@0.0.4
-        with:
-          metric-name: failure
-          metric-value: ${{ steps.run-integration-tests.failure }}
->>>>>>> 0be59d7e
+          fi