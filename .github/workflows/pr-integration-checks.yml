--- conflicted
+++ resolved
@@ -48,16 +48,8 @@
       - uses: ros-tooling/action-cloudwatch-metrics@0.0.4
         with:
           metric-name: success
-<<<<<<< HEAD
           metric-value: ${{ steps.run-integration-tests.success }}
       - uses: ros-tooling/action-cloudwatch-metrics@0.0.4
         with:
           metric-name: failure
-          metric-value: ${{ steps.run-integration-tests.failure }}
-=======
-          metric-value: ${{ steps.repo_activity.run-integration-tests.success }}
-      - uses: ros-tooling/action-cloudwatch-metrics@0.0.4
-        with:
-          metric-name: failure
-          metric-value: ${{ steps.repo_activity.run-integration-tests.failure }}
->>>>>>> ac5974d0
+          metric-value: ${{ steps.run-integration-tests.failure }}