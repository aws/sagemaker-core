name: Integration Checks

on:
  pull_request_target:
    branches:
      - "main*"

permissions:
  id-token: write # This is required for requesting the JWT
  contents: read
  packages: write

jobs:
  integ-tests:
    runs-on: ubuntu-latest
    strategy:
      fail-fast: false
      matrix:
        python-version: [ "3.12" ]
    env:
      SUBNET_ONE: ${{ secrets.SUBNET_ONE }}
      SUBNET_TWO: ${{ secrets.SUBNET_TWO }}
      SECURITY_GROUP_ONE: ${{ secrets.SECURITY_GROUP_ONE }}
    steps:
      - uses: actions/checkout@v4
        with:
          ref: ${{ github.event.pull_request.head.sha }}
      - name: Set up Python ${{ matrix.python-version }}
        uses: actions/setup-python@v5
        with:
          python-version: ${{ matrix.python-version }}
      - name: Install dependencies
        run: |
          export PYTHONPATH="$PYTHONPATH:$PWD"
          python -m pip install --upgrade pip
          pip install scikit-learn sagemaker setuptools awscli
          pip install -e ".[codegen]"
      - name: Configure AWS Credentials
        uses: aws-actions/configure-aws-credentials@v4
        with:
          role-to-assume: ${{ secrets.INTEG_TEST_ROLE_ARN }}
          aws-region: us-west-2
          role-duration-seconds: 10800
      - name: Run Integration Tests
        id: run-integration-tests
        run: |
          pytest integ
          if [ $? -ne 0 ]; then
            echo "Integration test Failed. Putting Failure Metrics onto Cloudwatch"
            aws cloudwatch put-metric-data --metric-name IntegrationTestFailure --namespace SecurityMonitoringMetrics --value 1 --unit Count --dimensions MetricCategory=integration
          exit 1
          fi
<<<<<<< HEAD
          echo "Integration test Succeeded. Putting Success Metrics onto Cloudwatch"
=======
          echo "Integration test Succeded. Putting Success Metrics onto Cloudwatch"
>>>>>>> d5e08eb1
          aws cloudwatch put-metric-data --metric-name IntegrationTestSuccess --namespace SecurityMonitoringMetrics --value 1 --unit Count --dimensions MetricCategory=integration
       <|MERGE_RESOLUTION|>--- conflicted
+++ resolved
@@ -50,10 +50,7 @@
             aws cloudwatch put-metric-data --metric-name IntegrationTestFailure --namespace SecurityMonitoringMetrics --value 1 --unit Count --dimensions MetricCategory=integration
           exit 1
           fi
-<<<<<<< HEAD
           echo "Integration test Succeeded. Putting Success Metrics onto Cloudwatch"
-=======
-          echo "Integration test Succeded. Putting Success Metrics onto Cloudwatch"
->>>>>>> d5e08eb1
+
           aws cloudwatch put-metric-data --metric-name IntegrationTestSuccess --namespace SecurityMonitoringMetrics --value 1 --unit Count --dimensions MetricCategory=integration
        