--- conflicted
+++ resolved
@@ -48,12 +48,4 @@
           echo "::set-output name=result::success"
       - name: Put Metric Data
         run: |
-<<<<<<< HEAD
-          if [ "${{ steps.run-integration-tests.outcome }}" == "success" ]; then
-            aws cloudwatch put-metric-data --metric-name IntegrationTestSuccess --namespace SecurityMonitoringMetrics --value 1 --unit Count --dimensions ProjectName=sagemaker-core
-          else
-            aws cloudwatch put-metric-data --metric-name IntegrationTestFailure --namespace SecurityMonitoringMetrics --value 1 --unit Count --dimensions ProjectName=sagemaker-core
-          fi
-=======
-          aws cloudwatch put-metric-data --metric-name IntegrationTestSuccess --namespace SecurityMonitoringMetrics --value 1 --unit Count --dimensions ProjectName=sagemaker-core
->>>>>>> fd2e2c96
+          aws cloudwatch put-metric-data --metric-name IntegrationTestSuccess --namespace SecurityMonitoringMetrics --value 1 --unit Count --dimensions ProjectName=sagemaker-core