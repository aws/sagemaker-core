--- conflicted
+++ resolved
@@ -18,15 +18,9 @@
       matrix:
         python-version: [ "3.12" ]
     env:
-<<<<<<< HEAD
-      SUBNET_ONE: ${{secrets.SUBNET_ONE}}
-      SUBNET_TWO: ${{secrets.SUBNET_TWO}}
-      SECURITY_GROUP_ONE: ${{secrets.SECURITY_GROUP_ONE}
-=======
       SUBNET_ONE: ${{ secrets.SUBNET_ONE }}
       SUBNET_TWO: ${{ secrets.SUBNET_TWO }}
       SECURITY_GROUP_ONE: ${{ secrets.SECURITY_GROUP_ONE }}
->>>>>>> 409ed7ad
     steps:
       - uses: actions/checkout@v4
       - name: Set up Python ${{ matrix.python-version }}
