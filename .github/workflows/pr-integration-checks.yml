--- conflicted
+++ resolved
@@ -96,7 +96,3 @@
           else
             echo "Putting metrics has been skipped"
           fi
-<<<<<<< HEAD
-
-=======
->>>>>>> a0a2142b
