--- conflicted
+++ resolved
@@ -34,11 +34,8 @@
               return res.status == "204" ? "auto-approve" : "manual-approval"
             } catch (error) {
             console.log(error)
-<<<<<<< HEAD
               console.log("${{ github.event.pull_request.user.login }} is not a collaborator for"+ context.repo.repo + ".  Requiring Manual Approval to run PR Checks.")
-=======
-              console.log("${{ github.event.pull_request.user.login }} is not a collaborator. Requiring Manual Approval to run PR Checks.")
->>>>>>> 84bc0c72
+
               return "manual-approval"
             }
   wait-for-approval:
