--- conflicted
+++ resolved
@@ -45,7 +45,6 @@
         id: run-integration-tests
         run: |
           pytest integ
-<<<<<<< HEAD
           if [ $? -ne 0 ]; then
             echo "Integration test Failed. Putting Failure Metrics onto Cloudwatch"
             aws cloudwatch put-metric-data --metric-name IntegrationTestFailure --namespace SecurityMonitoringMetrics --value 1 --unit Count --dimensions MetricCategory=integration
@@ -53,15 +52,4 @@
           fi
           echo "Integration test Succeded. Putting Success Metrics onto Cloudwatch"
           aws cloudwatch put-metric-data --metric-name IntegrationTestSuccess --namespace SecurityMonitoringMetrics --value 1 --unit Count --dimensions MetricCategory=integration
-          
-=======
-          echo "::set-output name=result::success"
-      - name: Put Integration Test Successful Metric Data
-        if: steps.run-integration-tests.outcome == 'success'
-        run: |
-          aws cloudwatch put-metric-data --metric-name IntegrationTestSuccess --namespace SecurityMonitoringMetrics --value 1 --unit Count --dimensions MetricCategory=integration
-      - name: Put Integration Test Failure Metric Data
-        if: steps.run-integration-tests.outcome != 'success'
-        run: |
-          aws cloudwatch put-metric-data --metric-name IntegrationTestFailure --namespace SecurityMonitoringMetrics --value 1 --unit Count --dimensions MetricCategory=integration
->>>>>>> 40eaeb11
+       