--- conflicted
+++ resolved
@@ -146,12 +146,8 @@
    "metadata": {},
    "outputs": [],
    "source": [
-<<<<<<< HEAD
     "from sagemaker_core.helper.session_helper import get_execution_role, Session\n",
-=======
-    "from sagemaker import get_execution_role, Session\n",
     "from rich import print\n",
->>>>>>> df7c3a4b
     "\n",
     "# Get region, role, bucket\n",
     "\n",
