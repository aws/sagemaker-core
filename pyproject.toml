--- conflicted
+++ resolved
@@ -17,12 +17,9 @@
     "PyYAML>=6.0, <7.0",
     "jsonschema<5.0.0",
     "platformdirs>=4.0.0, <5.0.0",
-<<<<<<< HEAD
     "rich>=13.0.0, <14.0.0",
-=======
     "mock>4.0, <5.0",
     "importlib-metadata<7.0,>=1.4.0",
->>>>>>> 8a5ee5fe
 ]
 requires-python = ">=3.8"
 classifiers = [
