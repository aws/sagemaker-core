# Copyright Amazon.com, Inc. or its affiliates. All Rights Reserved.
#
# Licensed under the Apache License, Version 2.0 (the "License"). You
# may not use this file except in compliance with the License. A copy of
# the License is located at
#
#     http://aws.amazon.com/apache2.0/
#
# or in the "license" file accompanying this file. This file is
# distributed on an "AS IS" BASIS, WITHOUT WARRANTIES OR CONDITIONS OF
# ANY KIND, either express or implied. See the License for the specific
# language governing permissions and limitations under the License.
"""A class for extracting resource information from a service JSON."""
import json
import os
import logging
from typing import Optional

import pandas as pd

from src.tools.constants import CLASS_METHODS, OBJECT_METHODS
from src.tools.data_extractor import (
    load_combined_operations_data,
    load_combined_shapes_data,
)

logging.basicConfig(level=logging.INFO)
log = logging.getLogger(__name__)
"""
This class is used to extract the resources and its actions from the service-2.json file.
"""


class ResourcesExtractor:
    """
    A class for extracting resource information from a service JSON.

    Args:
        service_json (dict): The Botocore service.json containing the shape definitions.

    Attributes:
        service_json (dict): The service JSON containing operations and shapes.
        operations (dict): The operations defined in the service JSON.
        shapes (dict): The shapes defined in the service JSON.
        resource_actions (dict): A dictionary mapping resources to their associated actions.
        actions_under_resource (set): A set of actions that are performed on resources.
        create_resources (set): A set of resources that can be created.
        add_resources (set): A set of resources that can be added.
        start_resources (set): A set of resources that can be started.
        register_resources (set): A set of resources that can be registered.
        import_resources (set): A set of resources that can be imported.
        resources (set): A set of all resources.
        df (DataFrame): A DataFrame containing resource information.

    Methods:
        _filter_actions_for_resources(resources): Filters actions based on the given resources.
        _extract_resources_plan(): Extracts the resource plan from the service JSON.
        _get_status_chain_and_states(shape_name, status_chain): Recursively extracts the status chain and states for a given shape.
        _extract_resource_plan_as_dataframe(): Builds a DataFrame containing resource information.
        get_resource_plan(): Returns the resource plan DataFrame.
    """

    def __init__(
        self,
        combined_shapes: Optional[dict] = None,
        combined_operations: Optional[dict] = None,
    ):
        """
        Initializes a ResourceExtractor object.

        Args:
            service_json (dict): The service JSON containing operations and shapes.
        """
        self.operations = combined_operations or load_combined_operations_data()
        self.shapes = combined_shapes or load_combined_shapes_data()
        self.resource_actions = {}
        self.actions_under_resource = set()

        self._extract_resources_plan()

    def _filter_actions_for_resources(self, resources):
        """
        Filters actions based on the given resources.

        Args:
            resources (set): A set of resources.

        Returns:
            None
        """
        for resource in sorted(resources, key=len, reverse=True):
            filtered_actions = set(
                [
                    a
                    for a in self.actions
                    if a.endswith(resource)
                    or (a.startswith("Describe") and resource in a)
                    or (a.startswith("List") and resource in a)
                    or a.startswith("Invoke" + resource)
                ]
            )
            if resource == "LabelingJob":
                # This action belongs to Workteam
                filtered_actions.remove("ListLabelingJobsForWorkteam")
            if resource == "PipelineExecution":
                filtered_actions.update(
                    set(a for a in self.actions if "ForExecution" in a)
                )
            self.actions_under_resource.update(filtered_actions)
            self.resource_actions[resource] = filtered_actions

            self.actions = self.actions - filtered_actions

    def _extract_resources_plan(self):
        """
        Extracts the resource plan from the service JSON.

        Returns:
            None
        """
        self.actions = set(self.operations.keys())

        log.info(f"Total actions - {len(self.actions)}")
        self.create_resources = set(
            [key[len("Create") :] for key in self.actions if key.startswith("Create")]
        )

        self.add_resources = set(
            [key[len("Add") :] for key in self.actions if key.startswith("Add")]
        )

        self.start_resources = set(
            [key[len("Start") :] for key in self.actions if key.startswith("Start")]
        )

        self.register_resources = set(
            [key[len("Register") :] for key in self.actions if key.startswith("Register")]
        )

        self.import_resources = set(
            [key[len("Import") :] for key in self.actions if key.startswith("Import")]
        )

        self.resources = (
            self.create_resources
            | self.add_resources
            | self.start_resources
            | self.register_resources
            | self.import_resources
        )
        self._filter_actions_for_resources(self.resources)

        log.info(f"Total resource - {len(self.resources)}")

        log.info(f"Total actions_under_resource - {len(self.actions_under_resource)}")

        self._extract_resource_plan_as_dataframe()

    def get_status_chain_and_states(self, resource_name):
        """
        Extract the status chain and states for a given resource.

        Args:
            resource_name (str): The name of the resource

        Returns:
            status_chain (list): The status chain for the resource.
            resource_states (list): The states associated with the resource.
        """
        resource_operation = self.operations["Describe" + resource_name]
        resource_operation_output_shape_name = resource_operation["output"]["shape"]
        output_members_data = self.shapes[resource_operation_output_shape_name]["members"]
        if len(output_members_data) == 1:
            single_member_name = next(iter(output_members_data))
            single_member_shape_name = output_members_data[single_member_name]["shape"]
            status_chain = []
            status_chain.append(
                {"name": single_member_name, "shape_name": single_member_shape_name}
            )
            resource_status_chain, resource_states = self._get_status_chain_and_states(
                single_member_shape_name, status_chain
            )
        else:
            resource_status_chain, resource_states = self._get_status_chain_and_states(
                resource_operation_output_shape_name
            )

        return resource_status_chain, resource_states

    def _get_status_chain_and_states(self, shape_name, status_chain: list = None):
        """
        Recursively extracts the status chain and states for a given shape.

        Args:
            shape_name (str): The name of the shape.
            status_chain (list): The current status chain.

        Returns:
            status_chain (list): The status chain for the shape.
            resource_states (list): The states associated with the shape.
        """
        if status_chain is None:
            status_chain = []

        member_data = self.shapes[shape_name]["members"]
        status_name = next((member for member in member_data if "status" in member.lower()), None)
        if status_name is None:
            return [], []

        status_shape_name = member_data[status_name]["shape"]

        status_chain.append({"name": status_name, "shape_name": status_shape_name})

        if "enum" in self.shapes[status_shape_name]:
            resource_states = self.shapes[status_shape_name]["enum"]
            return status_chain, resource_states
        else:
            status_chain, resource_states = self._get_status_chain_and_states(
                status_shape_name, status_chain
            )
            return status_chain, resource_states

    def _extract_resource_plan_as_dataframe(self):
        """
        Builds a DataFrame containing resource information.

        Returns:
            None
        """
        self.df = pd.DataFrame(
            columns=[
                "resource_name",
                "type",
                "class_methods",
                "object_methods",
                "chain_resource_name",
                "additional_methods",
                "raw_actions",
                "resource_status_chain",
                "resource_states",
            ]
        )

        for resource, actions in sorted(self.resource_actions.items()):
            class_methods = set()
            object_methods = set()
            additional_methods = set()
            chain_resource_names = set()
            resource_status_chain = set()
            resource_states = set()

            for action in actions:
                action_low = action.lower()
                resource_low = resource.lower()

                action_split = action_low.split(resource_low)
                if action_split[0] == "describe":
                    if action_split[1]:
                        object_methods.add("get_" + action_split[1])
                    else:
                        class_methods.add("get")
                        object_methods.add("refresh")

                        output_shape_name = self.operations[action]["output"]["shape"]
                        output_members_data = self.shapes[output_shape_name]["members"]

<<<<<<< HEAD
                        resource_status_chain, resource_states = (
                            self.get_status_chain_and_states(resource)
                        )
=======
                    resource_status_chain, resource_states = self.get_status_chain_and_states(
                        resource
                    )
>>>>>>> 2a9bd8b0

                        if resource_low.endswith("job") or resource_low.endswith(
                            "jobv2"
                        ):
                            object_methods.add("wait")
                        elif resource_states and resource_low != "action":
                            object_methods.add("wait_for_status")

                    continue

                if action_split[0] == "create":
                    shape_name = self.operations[action]["input"]["shape"]
                    input = self.shapes[shape_name]
                    for member in input["members"]:
                        if member.endswith("Name") or member.endswith("Names"):
                            chain_resource_name = member[: -len("Name")]

                            if (
                                chain_resource_name != resource
                                and chain_resource_name in self.resources
                            ):
                                chain_resource_names.add(chain_resource_name)

                if action_split[0] == "list":
                    if not action_split[1] or action_split[1] == "s":
                        class_methods.add("list")
                    else:
                        additional_methods.add(action)
                    continue

                if action_split[0] == "invoke":
                    if not action_split[1]:
                        invoke_method = "invoke"
                    elif action_split[1] == "async":
                        invoke_method = "invoke_async"
                    else:
                        invoke_method = "invoke_with_response_stream"
                    object_methods.add(invoke_method)
                elif action_split[0] == "batchdescribe":
                    class_methods.add("batch_get")
                elif action_split[0] in CLASS_METHODS:
                    class_methods.add(action_split[0])
                elif action_split[0] in OBJECT_METHODS:
                    object_methods.add(action_split[0])
                else:
                    additional_methods.add(action)

            new_row = pd.DataFrame(
                {
                    "resource_name": [resource],
                    "type": ["resource"],
                    "class_methods": [list(sorted(class_methods))],
                    "object_methods": [list(sorted(object_methods))],
                    "chain_resource_name": [list(sorted(chain_resource_names))],
                    "additional_methods": [list(sorted(additional_methods))],
                    "raw_actions": [list(sorted(actions))],
                    "resource_status_chain": [list(resource_status_chain)],
                    "resource_states": [list(resource_states)],
                }
            )

            self.df = pd.concat([self.df, new_row], ignore_index=True)

        self.df.to_csv("resource_plan.csv", index=False)

    def get_resource_plan(self):
        """
        Returns the resource plan DataFrame.

        Returns:
            df (DataFrame): The resource plan DataFrame.
        """
        return self.df


resource_extractor = ResourcesExtractor()<|MERGE_RESOLUTION|>--- conflicted
+++ resolved
@@ -103,9 +103,7 @@
                 # This action belongs to Workteam
                 filtered_actions.remove("ListLabelingJobsForWorkteam")
             if resource == "PipelineExecution":
-                filtered_actions.update(
-                    set(a for a in self.actions if "ForExecution" in a)
-                )
+                filtered_actions.update(set(a for a in self.actions if "ForExecution" in a))
             self.actions_under_resource.update(filtered_actions)
             self.resource_actions[resource] = filtered_actions
 
@@ -264,19 +262,11 @@
                         output_shape_name = self.operations[action]["output"]["shape"]
                         output_members_data = self.shapes[output_shape_name]["members"]
 
-<<<<<<< HEAD
-                        resource_status_chain, resource_states = (
-                            self.get_status_chain_and_states(resource)
+                        resource_status_chain, resource_states = self.get_status_chain_and_states(
+                            resource
                         )
-=======
-                    resource_status_chain, resource_states = self.get_status_chain_and_states(
-                        resource
-                    )
->>>>>>> 2a9bd8b0
-
-                        if resource_low.endswith("job") or resource_low.endswith(
-                            "jobv2"
-                        ):
+
+                        if resource_low.endswith("job") or resource_low.endswith("jobv2"):
                             object_methods.add("wait")
                         elif resource_states and resource_low != "action":
                             object_methods.add("wait_for_status")
