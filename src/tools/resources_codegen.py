--- conflicted
+++ resolved
@@ -50,12 +50,9 @@
     INVOKE_WITH_RESPONSE_STREAM_METHOD_TEMPLATE,
     IMPORT_METHOD_TEMPLATE,
     FAILED_STATUS_ERROR_TEMPLATE,
-<<<<<<< HEAD
     GET_NAME_METHOD_TEMPLATE,
-=======
     GET_ALL_METHOD_NO_ARGS_TEMPLATE,
-    GET_ALL_METHOD_WITH_ARGS_TEMPLATE,
->>>>>>> d64bb9ac
+    GET_ALL_METHOD_WITH_ARGS_TEMPLATE
 )
 from src.tools.data_extractor import (
     load_combined_shapes_data,
@@ -163,11 +160,7 @@
             "from typing import Dict, List, Literal, Optional, Union\n"
             "from boto3.session import Session",
             "from src.code_injection.codec import transform",
-<<<<<<< HEAD
-            "from src.generated.utils import SageMakerClient, SageMakerRuntimeClient, Unassigned, snake_to_pascal, pascal_to_snake, is_not_primitive",
-=======
-            "from src.generated.utils import SageMakerClient, SageMakerRuntimeClient, ResourceIterator, Unassigned, snake_to_pascal, pascal_to_snake",
->>>>>>> d64bb9ac
+            "from src.generated.utils import SageMakerClient, SageMakerRuntimeClient, ResourceIterator, Unassigned, snake_to_pascal, pascal_to_snake, is_not_primitive",
             "from src.generated.intelligent_defaults_helper import load_default_configs_for_resource_name, get_config_value",
             "from src.generated.shapes import *",
             "from src.generated.exceptions import *",
