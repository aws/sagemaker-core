# Copyright Amazon.com, Inc. or its affiliates. All Rights Reserved.
#
# Licensed under the Apache License, Version 2.0 (the "License"). You
# may not use this file except in compliance with the License. A copy of
# the License is located at
#
#     http://aws.amazon.com/apache2.0/
#
# or in the "license" file accompanying this file. This file is
# distributed on an "AS IS" BASIS, WITHOUT WARRANTIES OR CONDITIONS OF
# ANY KIND, either express or implied. See the License for the specific
# language governing permissions and limitations under the License.
"""Generates the resource classes for the service model."""
import logging
from functools import lru_cache

import os
import json

<<<<<<< HEAD
from src.code_injection.codec import snake_to_pascal
from src.generated.config_schema import SAGEMAKER_PYTHON_SDK_CONFIG_SCHEMA
=======
from code_injection.codec import snake_to_pascal
from constants import CONFIG_SCHEMA_FILE_NAME, PYTHON_TYPES_TO_BASIC_JSON_TYPES
from generated.config_schema import SAGEMAKER_PYTHON_SDK_CONFIG_SCHEMA
>>>>>>> c13f5e24
from src.tools.constants import GENERATED_CLASSES_LOCATION, \
    RESOURCES_CODEGEN_FILE_NAME, \
    LICENCES_STRING, \
    TERMINAL_STATES, \
    BASIC_IMPORTS_STRING, \
<<<<<<< HEAD
    LOGGER_STRING, \
    CONFIG_SCHEMA_FILE_NAME, PYTHON_TYPES_TO_BASIC_JSON_TYPES, \
    CONFIGURABLE_ATTRIBUTE_SUBSTRINGS
from src.util.util import add_indent, convert_to_snake_case, snake_to_pascal
from src.tools.resources_extractor import ResourcesExtractor
from src.tools.shapes_extractor import ShapesExtractor
from src.tools.templates import (CREATE_METHOD_TEMPLATE,
                                 GET_METHOD_TEMPLATE, REFRESH_METHOD_TEMPLATE,
                                 RESOURCE_BASE_CLASS_TEMPLATE,
                                 STOP_METHOD_TEMPLATE, DELETE_METHOD_TEMPLATE,
                                 WAIT_METHOD_TEMPLATE, WAIT_FOR_STATUS_METHOD_TEMPLATE,
                                 UPDATE_METHOD_TEMPLATE, POPULATE_DEFAULTS_DECORATOR_TEMPLATE,
                                 CREATE_METHOD_TEMPLATE_WITHOUT_DEFAULTS,
                                 INVOKE_METHOD_TEMPLATE,
                                 INVOKE_ASYNC_METHOD_TEMPLATE, INVOKE_WITH_RESPONSE_STREAM_METHOD_TEMPLATE)
from src.tools.data_extractor import load_combined_shapes_data, load_combined_operations_data
=======
    LOGGER_STRING
from src.util.util import add_indent, convert_to_snake_case, snake_to_pascal
from src.tools.resources_extractor import ResourcesExtractor
from src.tools.shapes_extractor import ShapesExtractor
from src.tools.templates import (CREATE_METHOD_TEMPLATE, \
                                 GET_METHOD_TEMPLATE, REFRESH_METHOD_TEMPLATE, \
                                 RESOURCE_BASE_CLASS_TEMPLATE, \
                                 STOP_METHOD_TEMPLATE, DELETE_METHOD_TEMPLATE, \
                                 WAIT_METHOD_TEMPLATE, WAIT_FOR_STATUS_METHOD_TEMPLATE,
                                 POPULATE_DEFAULTS_DECORATOR_TEMPLATE, \
                                 GET_CONFIG_VALUE_TEMPLATE, CREATE_METHOD_TEMPLATE_WITHOUT_DECORATOR,
                                 LOAD_CONFIG_VALUES_FOR_RESOURCE_TEMPLATE, \
                                 LOAD_DEFAULT_CONFIGS_TEMPLATE)
>>>>>>> c13f5e24

logging.basicConfig(level=logging.INFO)
log = logging.getLogger(__name__)

<<<<<<< HEAD
=======
CONFIGURABLE_ATTRIBUTE_SUBSTRINGS = ['kms', 's3', 'subnet', 'tags', 'role', 'security_group']

>>>>>>> c13f5e24
TYPE = "type"
OBJECT = "object"
PROPERTIES = "properties"
SAGEMAKER = "SageMaker"
PYTHON_SDK = "PythonSDK"
RESOURCES = "Resources"
REQUIRED = "required"
GLOBAL_DEFAULTS = "GlobalDefaults"


class ResourcesCodeGen:
    """
    A class for generating resources based on a service JSON file.

    Args:
        service_json (dict): The Botocore service.json containing the shape definitions.
        
    Attributes:
        service_json (dict): The Botocore service.json containing the shape definitions.
        version (str): The API version of the service.
        protocol (str): The protocol used by the service.
        service (str): The full name of the service.
        service_id (str): The ID of the service.
        uid (str): The unique identifier of the service.
        operations (dict): The operations supported by the service.
        shapes (dict): The shapes used by the service.
        resources_extractor (ResourcesExtractor): An instance of the ResourcesExtractor class.
        resources_plan (DataFrame): The resource plan in dataframe format.
        shapes_extractor (ShapesExtractor): An instance of the ShapesExtractor class.

    Raises:
        Exception: If the service ID is not supported or the protocol is not supported.

    """

    def __init__(self, service_json: dict):
        # Initialize the service_json dict
        self.service_json = service_json

        # Extract the metadata
        metadata = self.service_json['metadata']
        self.version = metadata['apiVersion']
        self.protocol = metadata['protocol']
        self.service = metadata['serviceFullName']
        self.service_id = metadata['serviceId']
        self.uid = metadata['uid']

        # Check if the service ID and protocol are supported
        if self.service_id != 'SageMaker':
            raise Exception(f"ServiceId {self.service_id} not supported in this resource generator")
        if self.protocol != 'json':
            raise Exception(f"Protocol {self.protocol} not supported in this resource generator")

        # Extract the operations and shapes
        self.operations = load_combined_operations_data()
        self.shapes = load_combined_shapes_data()

        # Initialize the resources and shapes extractors
        self.resources_extractor = ResourcesExtractor()
        self.shapes_extractor = ShapesExtractor()

        # Extract the resources plan and shapes DAG
        self.resources_plan = self.resources_extractor.get_resource_plan()
        self.shape_dag = self.shapes_extractor.get_shapes_dag()

        # Create the Config Schema
        self.generate_config_schema()
        # Generate the resources
        self.generate_resources()

    def generate_license(self) -> str:
        """
        Generate the license for the generated resources file.

        Returns:
            str: The license.

        """
        return LICENCES_STRING

    def generate_imports(self) -> str:
        """
        Generate the import statements for the generated resources file.

        Returns:
            str: The import statements.
        """
        # List of import statements
        imports = [
            BASIC_IMPORTS_STRING,
            "import time",
            "import os",
            "from pprint import pprint",
<<<<<<< HEAD
            "from pydantic import validate_call",
            "from typing import Literal",
            "from boto3.session import Session",
            "from .utils import SageMakerClient, Unassigned, snake_to_pascal, pascal_to_snake",
            "from .intelligent_defaults_helper import load_default_configs_for_resource_name, get_config_value",
            "from src.code_injection.codec import transform",
            "from .shapes import *"
=======
            "from pydantic import BaseModel, validate_call",
            "from typing import List, Dict, Optional, Literal",
            "import pprint",
            "import json",
            "import jsonschema",
            "from functools import lru_cache",
            "from boto3.session import Session",
            "from .utils import SageMakerClient, Unassigned",
            "from src.code_injection.codec import transform",
            "from .shapes import *",
            "from .config_schema import SAGEMAKER_PYTHON_SDK_CONFIG_SCHEMA"
>>>>>>> c13f5e24
        ]

        formated_imports = "\n".join(imports)
        formated_imports += "\n\n"

        # Join the import statements with a newline character and return
        return formated_imports

    def generate_base_class(self) -> str:
        """
        Generate the base class for the resources.

        Returns:
            str: The base class.

        """
        return RESOURCE_BASE_CLASS_TEMPLATE

    def generate_logging(self) -> str:
        """
        Generate the logging statements for the generated resources file.

        Returns:
            str: The logging statements.

        """
        return LOGGER_STRING

    @staticmethod
    def generate_defaults_decorator(config_schema_for_resource: dict,
                                    resource_name: str,
                                    class_attributes: dict) -> str:
        return POPULATE_DEFAULTS_DECORATOR_TEMPLATE.format(
<<<<<<< HEAD
            config_schema_for_resource=add_indent(json.dumps(config_schema_for_resource.get(PROPERTIES), indent=2), 4),
=======
            config_schema_for_resource=config_schema_for_resource.get(PROPERTIES),
>>>>>>> c13f5e24
            resource_name=resource_name,
            configurable_attributes=CONFIGURABLE_ATTRIBUTE_SUBSTRINGS,
            class_attributes=class_attributes)

<<<<<<< HEAD
=======
    @staticmethod
    def generate_configs_loading_helper_functions(output_file):
        output_file.write(LOAD_DEFAULT_CONFIGS_TEMPLATE)
        output_file.write(LOAD_CONFIG_VALUES_FOR_RESOURCE_TEMPLATE)
        output_file.write(GET_CONFIG_VALUE_TEMPLATE)
>>>>>>> c13f5e24

    def generate_resources(self,
                           output_folder: str = GENERATED_CLASSES_LOCATION,
                           file_name: str = RESOURCES_CODEGEN_FILE_NAME) -> None:
        """
        Generate the resources file.

        Args:
            output_folder (str, optional): The output folder path. Defaults to "GENERATED_CLASSES_LOCATION".
            file_name (str, optional): The output file name. Defaults to "RESOURCES_CODEGEN_FILE_NAME".
        """
        # Check if the output folder exists, if not, create it
        os.makedirs(output_folder, exist_ok=True)

        # Create the full path for the output file
        output_file = os.path.join(output_folder, file_name)

        # Open the output file
        with open(output_file, "w") as file:
            # Generate and write the license to the file
            file.write(self.generate_license())

            # Generate and write the imports to the file
            file.write(self.generate_imports())
            self.generate_configs_loading_helper_functions(file)

            # Generate and write the logging statements to the file
            file.write(self.generate_logging())

            # Generate and write the base class to the file
            file.write(self.generate_base_class())

            # Iterate over the rows in the resources plan
            for _, row in self.resources_plan.iterrows():
                # Extract the necessary data from the row
                resource_name = row['resource_name']
                class_methods = row['class_methods']
                object_methods = row['object_methods']
                additional_methods = row['additional_methods']
                raw_actions = row['raw_actions']
                resource_status_chain = row['resource_status_chain']
                resource_states = row['resource_states']

                # Generate the resource class
                resource_class = self.generate_resource_class(resource_name,
                                                              class_methods,
                                                              object_methods,
                                                              additional_methods,
                                                              raw_actions,
                                                              resource_status_chain,
                                                              resource_states)

                # If the resource class was successfully generated, write it to the file
                if resource_class:
                    file.write(f"{resource_class}\n\n")

<<<<<<< HEAD
    def _evaluate_method(self,
                         resource_name: str,
                         method_name: str,
                         methods: list,
                         **kwargs) -> str:
=======
    def _evaluate_method(self, resource_name, method_name, methods, **kwargs):
>>>>>>> c13f5e24
        """Evaluate the specified method for a resource.

        Args:
            resource_name (str): The name of the resource.
            method_name (str): The name of the method to evaluate.
            methods (list): The list of methods for the resource.

        Returns:
            str: Formatted method if needed for a resource, else returns an empty string.
        """
        if method_name in methods:
            return getattr(self, f"generate_{method_name}_method")(resource_name, **kwargs)
        else:
            log.warning(f"Resource {resource_name} does not have a {method_name.upper()} method")
            return ""

    def generate_resource_class(self,
                                resource_name: str,
                                class_methods: list,
                                object_methods: list,
                                additional_methods: list,
                                raw_actions: list,
                                resource_status_chain: list,
                                resource_states: list) -> str:
        """
        Generate the resource class for a resource.

        Args:
            resource_name (str): The name of the resource.
            class_methods (list): The class methods.
            object_methods (list): The object methods.
            additional_methods (list): The additional methods.
            raw_actions (list): The raw actions.

        Returns:
            str: The formatted resource class.

        """
        # Initialize an empty string for the resource class
        resource_class = ""

        # Check if 'get' is in the class methods
        if self._is_get_in_class_methods(class_methods):
            # Start defining the class
            resource_class = f"class {resource_name}(Base):\n"

            # Get the operation and shape for the 'get' method
            get_operation = self.operations["Describe" + resource_name]
            get_operation_shape = get_operation["output"]["shape"]

            # Generate the class attributes based on the shape
<<<<<<< HEAD
            class_attributes = self.shapes_extractor.generate_data_shape_members_and_string_body(get_operation_shape)
            class_attributes_string = class_attributes[1]
            resource_attributes = list(class_attributes[0].keys())
=======
            class_attributes = self.shapes_extractor.generate_data_shape_members(get_operation_shape)
            class_attributes_string = class_attributes[1]
>>>>>>> c13f5e24

            defaults_decorator_method = ""
            # Check if 'create' is in the class methods
            if 'create' in class_methods:
                if config_schema_for_resource := self._get_config_schema_for_resources().get(resource_name):
                    defaults_decorator_method = self.generate_defaults_decorator(
                        resource_name=resource_name,
                        class_attributes=class_attributes[0],
                        config_schema_for_resource=config_schema_for_resource)
<<<<<<< HEAD
            needs_defaults_decorator = defaults_decorator_method != ""
=======
            is_decorator_required = defaults_decorator_method != ""
>>>>>>> c13f5e24

            # Generate the 'get' method
            get_method = self.generate_get_method(resource_name)

<<<<<<< HEAD
            # Add the class attributes and methods to the class definition
            resource_class += add_indent(class_attributes_string, 4)

            if defaults_decorator_method:
                resource_class += "\n"
                resource_class += add_indent(defaults_decorator_method, 4)

            if create_method := self._evaluate_method(resource_name, "create", class_methods,
                                                      needs_defaults_decorator=needs_defaults_decorator):
                resource_class += add_indent(create_method, 4)

            resource_class += add_indent(get_method, 4)

            if refresh_method := self._evaluate_method(resource_name, "refresh", object_methods):
                resource_class += add_indent(refresh_method, 4)

            if update_method := self._evaluate_method(resource_name, "update", object_methods):
                resource_class += add_indent(update_method, 4)

            if delete_method := self._evaluate_method(resource_name, "delete", object_methods):
                resource_class += add_indent(delete_method, 4)

            if stop_method := self._evaluate_method(resource_name, "stop", object_methods):
                resource_class += add_indent(stop_method, 4)

            if wait_method := self._evaluate_method(resource_name, "wait", object_methods):
                resource_class += add_indent(wait_method, 4)

            if wait_for_status_method := self._evaluate_method(resource_name, "wait_for_status", object_methods):
                resource_class += add_indent(wait_for_status_method, 4)

            if invoke_method := self._evaluate_method(resource_name, "invoke",
                                                      object_methods,
                                                      resource_attributes=resource_attributes):
                resource_class += add_indent(invoke_method, 4)

            if invoke_async_method := self._evaluate_method(resource_name, "invoke_async",
                                                            object_methods,
                                                            resource_attributes=resource_attributes):
                resource_class += add_indent(invoke_async_method, 4)

            if invoke_with_response_stream_method := self._evaluate_method(resource_name, "invoke_with_response_stream",
                                                                           object_methods,
                                                                           resource_attributes=resource_attributes):
                resource_class += add_indent(invoke_with_response_stream_method, 4)
=======
            try:
                # Add the class attributes and methods to the class definition
                resource_class += add_indent(class_attributes_string, 4)

                if defaults_decorator_method:
                    resource_class += "\n"
                    resource_class += add_indent(defaults_decorator_method, 4)

                if create_method := self._evaluate_method(resource_name, "create", class_methods,
                                                          is_decorator_required=is_decorator_required):
                    resource_class += add_indent(create_method, 4)

                resource_class += add_indent(get_method, 4)

                if refresh_method := self._evaluate_method(resource_name, "refresh", object_methods):
                    resource_class += add_indent(refresh_method, 4)

                if delete_method := self._evaluate_method(resource_name, "delete", object_methods):
                    resource_class += add_indent(delete_method, 4)

                if stop_method := self._evaluate_method(resource_name, "stop", object_methods):
                    resource_class += add_indent(stop_method, 4)
                
                if wait_method := self._evaluate_method(resource_name, "wait", object_methods):
                    resource_class += add_indent(wait_method, 4)
                    
                if wait_for_status_method := self._evaluate_method(resource_name, "wait_for_status", object_methods):
                    resource_class += add_indent(wait_for_status_method, 4)
                                        
            except Exception:
                # If there's an error, log the class attributes for debugging and raise the error
                log.error(f"DEBUG HELP {class_attributes} \n {create_method} \n {get_method} \n"
                          f"{refresh_method}")
                raise
>>>>>>> c13f5e24
        else:
            # If there's no 'get' method, log a message
            # TODO: Handle the resources without 'get' differently
            log.warning(f"Resource {resource_name} does not have a GET method")

        # Return the class definition
        return resource_class

    def _generate_operation_input_args(self, resource_operation: dict, is_class_method: bool) -> str:
        """Generate the operation input arguments string.

        Args:
            resource_operation (dict): The resource operation dictionary.
            is_class_method (bool): Indicates method is class method, else object method.

        Returns:
            str: The formatted operation input arguments string.
        """
        input_shape_name = resource_operation["input"]["shape"]
        input_shape_members = list(self.shapes[input_shape_name]["members"].keys())

        if is_class_method:
            args = (f"'{member}': {convert_to_snake_case(member)}"
                    for member in input_shape_members)
        else:
            args = (f"'{member}': self.{convert_to_snake_case(member)}"
                    for member in input_shape_members)

        operation_input_args = ",\n".join(args)
        operation_input_args += ","
        operation_input_args = add_indent(operation_input_args, 8)

        return operation_input_args

<<<<<<< HEAD
    def _generate_operation_input_necessary_args(self,
                                                 resource_operation: dict,
                                                 resource_attributes: list) -> str:
        """
        Generate the operation input arguments string.
        This will try to re-use args from the object attributes if present and it not presebt will use te ones provided in the parameter.
        Args:
            resource_operation (dict): The resource operation dictionary.
            is_class_method (bool): Indicates method is class method, else object method.

        Returns:
            str: The formatted operation input arguments string.
        """
        input_shape_name = resource_operation["input"]["shape"]
        input_shape_members = list(self.shapes[input_shape_name]["members"].keys())

        args = list()
        for member in input_shape_members:
            if convert_to_snake_case(member) in resource_attributes:
                args.append(f"'{member}': self.{convert_to_snake_case(member)}")
            else:
                args.append(f"'{member}': {convert_to_snake_case(member)}")

        operation_input_args = ",\n".join(args)
        operation_input_args += ","
        operation_input_args = add_indent(operation_input_args, 8)

        return operation_input_args


    def _generate_method_args(self, operation_input_shape_name: str) -> str:
        """Generates the arguments for a method.

        Args:
            operation_input_shape_name (str): The name of the input shape for the operation.

        Returns:
            str: The generated arguments string.
        """
        typed_shape_members = self.shapes_extractor.generate_shape_members(
            operation_input_shape_name)
        method_args = ",\n".join(f"{attr}: {attr_type}" for attr, attr_type in typed_shape_members.items())
        method_args += ","
        method_args = add_indent(method_args)
        return method_args

    def _generate_method_args_excluding_resource_class_attributes(self,
                                                                  operation_input_shape_name: str,
                                                                  resource_attributes: list) -> str:
        """Generates the arguments for a method.
        This will  exclude the resource class attributes from the arguments,
         because they need not be specificed by the user explicitly once they have initiated the class already.

        Args:
            operation_input_shape_name (str): The name of the input shape for the operation.

        Returns:
            str: The generated arguments string.
        """
        typed_shape_members = self.shapes_extractor.generate_shape_members(
            operation_input_shape_name)
        method_args = ",\n".join(
            f"{attr}: {attr_type}"
            for attr, attr_type in typed_shape_members.items()
            if attr not in resource_attributes
        )
        method_args += ","
        method_args = add_indent(method_args)
        return method_args

    def _generate_get_args(self, resource_name: str, operation_input_shape_name: str) -> str:
        """
        Generates a resource identifier based on the required members for the Describe and Create operations.

        Args:
            resource_name (str): The name of the resource.
            operation_input_shape_name (str): The name of the input shape for the operation.

        Returns:
            str: The generated resource identifier.
        """
        describe_operation = self.operations["Describe" + resource_name]
        describe_operation_input_shape_name = describe_operation["input"]["shape"]

        required_members = self.shapes_extractor.get_required_members(
            describe_operation_input_shape_name
        )

        operation_required_members = self.shapes_extractor.get_required_members(
            operation_input_shape_name
        )

        identifiers = []
        for member in required_members:
            if member not in operation_required_members:
                identifiers.append(f"{member}=response['{snake_to_pascal(member)}']")
            else:
                identifiers.append(f"{member}={member}")

        get_args = ", ".join(identifiers)
        return get_args

    def generate_create_method(self, resource_name: str, **kwargs) -> str:
=======
    def generate_create_method(self, resource_name, **kwargs) -> str:
>>>>>>> c13f5e24
        """
        Auto-generate the CREATE method for a resource.

        Args:
            resource_name (str): The resource name.

        Returns:
            str: The formatted Create Method template.

        """
        # Get the operation and shape for the 'create' method
        operation_name = "Create" + resource_name
        operation_metadata = self.operations[operation_name]
        operation_input_shape_name = operation_metadata["input"]["shape"]

        # Generate the arguments for the 'create' method
<<<<<<< HEAD
        create_args = self._generate_method_args(operation_input_shape_name)

        operation_input_args = self._generate_operation_input_args(
            operation_metadata, is_class_method=True
        )
=======
        typed_shape_members = self.shapes_extractor.generate_shape_members(operation_input_shape_name)
        create_args = ",\n\t".join(f"{attr}: {type}" for attr, type in typed_shape_members.items())
        create_args += ","
        create_args = add_indent(create_args)
>>>>>>> c13f5e24

        # Convert the resource name to snake case
        resource_lower = convert_to_snake_case(resource_name)

        # Convert the operation name to snake case
        operation = convert_to_snake_case(operation_name)

        get_args = self._generate_get_args(resource_name, operation_input_shape_name)

        # Format the method using the CREATE_METHOD_TEMPLATE
        if kwargs['needs_defaults_decorator']:
            formatted_method = CREATE_METHOD_TEMPLATE.format(
                create_args=create_args,
                resource_lower=resource_lower,
                service_name='sagemaker',  # TODO: change service name based on the service - runtime, sagemaker, etc.
                operation_input_args=operation_input_args,
                operation=operation,
                get_args=get_args,
            )
        else:
            formatted_method = CREATE_METHOD_TEMPLATE_WITHOUT_DEFAULTS.format(
                create_args=create_args,
                resource_lower=resource_lower,
                service_name='sagemaker',  # TODO: change service name based on the service - runtime, sagemaker, etc.
                operation_input_args=operation_input_args,
                operation=operation,
                get_args=get_args
            )

        # Return the formatted method
        return formatted_method

    def generate_update_method(self, resource_name: str) -> str:
        """
        Auto-generate the UPDATE method for a resource.

        Args:
            resource_name (str): The resource name.

        Returns:
            str: The formatted Update Method template.

        """
        # Get the operation and shape for the 'create' method
        operation_name = "Update" + resource_name
        operation_metadata = self.operations[operation_name]

        operation_input_args = self._generate_operation_input_args(
            operation_metadata, is_class_method=False
        )

        # Convert the resource name to snake case
        resource_lower = convert_to_snake_case(resource_name)

        # Convert the operation name to snake case
        operation = convert_to_snake_case(operation_name)

        # Format the method using the CREATE_METHOD_TEMPLATE
        formatted_method = UPDATE_METHOD_TEMPLATE.format(
            service_name='sagemaker', # TODO: change service name based on the service - runtime, sagemaker, etc.
            resource_name=resource_name,
            resource_lower=resource_lower,
            operation_input_args=operation_input_args,
            operation=operation,
        )

        # Return the formatted method
        return formatted_method

    def generate_invoke_method(self, resource_name: str, **kwargs) -> str:
        """
        Auto-generate the INVOKE ASYNC method for a resource.

        Args:
            resource_name (str): The resource name.

        Returns:
            str: The formatted Update Method template.

        """
        # Get the operation and shape for the 'create' method
        operation_name = "Invoke" + resource_name
        operation_metadata = self.operations[operation_name]
        operation_input_shape_name = operation_metadata["input"]["shape"]

        # Generate the arguments for the 'create' method
        create_args = self._generate_method_args_excluding_resource_class_attributes(operation_input_shape_name, kwargs['resource_attributes'])

        operation_input_args = self._generate_operation_input_necessary_args(
            operation_metadata, kwargs['resource_attributes']
        )

        # Convert the resource name to snake case
        resource_lower = convert_to_snake_case(resource_name)

        # Convert the operation name to snake case
        operation = convert_to_snake_case(operation_name)

        # Format the method using the CREATE_METHOD_TEMPLATE
        formatted_method = INVOKE_METHOD_TEMPLATE.format(
            service_name='sagemaker-runtime',
            create_args=create_args,
            resource_name=resource_name,
            resource_lower=resource_lower,
            operation_input_args=operation_input_args,
            operation=operation,
        )

        # Return the formatted method
        return formatted_method

    def generate_invoke_async_method(self, resource_name: str, **kwargs) -> str:
        """
        Auto-generate the INVOKE method for a resource.

        Args:
            resource_name (str): The resource name.

        Returns:
            str: The formatted Update Method template.

        """
        # Get the operation and shape for the 'create' method
        operation_name = "Invoke" + resource_name + "Async"
        operation_metadata = self.operations[operation_name]
        operation_input_shape_name = operation_metadata["input"]["shape"]

        # Generate the arguments for the 'create' method
        create_args = self._generate_method_args_excluding_resource_class_attributes(operation_input_shape_name, kwargs['resource_attributes'])

        operation_input_args = self._generate_operation_input_necessary_args(
            operation_metadata, kwargs['resource_attributes']
        )

        # Convert the resource name to snake case
        resource_lower = convert_to_snake_case(resource_name)

        # Convert the operation name to snake case
        operation = convert_to_snake_case(operation_name)

        # Format the method using the CREATE_METHOD_TEMPLATE
<<<<<<< HEAD
        formatted_method = INVOKE_ASYNC_METHOD_TEMPLATE.format(
            service_name='sagemaker-runtime',
            create_args=create_args,
            resource_name=resource_name,
            resource_lower=resource_lower,
            operation_input_args=operation_input_args,
            operation=operation,
        )
=======
        if kwargs['is_decorator_required']:
            formatted_method = CREATE_METHOD_TEMPLATE.format(
                create_args=create_args,
                resource_lower=resource_lower,
                service_name='sagemaker',  # TODO: change service name based on the service - runtime, sagemaker, etc.
                operation_input_args=operation_input_args,
                operation=operation,
                object_attribute_assignments=object_attribute_assignments,
                resource_identifier=resource_identifier,
            )
        else:
            formatted_method = CREATE_METHOD_TEMPLATE_WITHOUT_DECORATOR.format(
                create_args=create_args,
                resource_lower=resource_lower,
                service_name='sagemaker',  # TODO: change service name based on the service - runtime, sagemaker, etc.
                operation_input_args=operation_input_args,
                operation=operation,
                object_attribute_assignments=object_attribute_assignments,
                resource_identifier=resource_identifier
            )
>>>>>>> c13f5e24

        # Return the formatted method
        return formatted_method


    def generate_invoke_with_response_stream_method(self, resource_name: str, **kwargs) -> str:
        """
        Auto-generate the INVOKE with response stream method for a resource.

        Args:
            resource_name (str): The resource name.

        Returns:
            str: The formatted Update Method template.

        """
        # Get the operation and shape for the 'create' method
        operation_name = "Invoke" + resource_name + "WithResponseStream"
        operation_metadata = self.operations[operation_name]
        operation_input_shape_name = operation_metadata["input"]["shape"]

        # Generate the arguments for the 'create' method
        create_args = self._generate_method_args_excluding_resource_class_attributes(operation_input_shape_name, kwargs['resource_attributes'])

        operation_input_args = self._generate_operation_input_necessary_args(
            operation_metadata,
            kwargs['resource_attributes']
        )

        # Convert the resource name to snake case
        resource_lower = convert_to_snake_case(resource_name)

        # Convert the operation name to snake case
        operation = convert_to_snake_case(operation_name)

        # Format the method using the CREATE_METHOD_TEMPLATE
        formatted_method = INVOKE_WITH_RESPONSE_STREAM_METHOD_TEMPLATE.format(
            service_name='sagemaker-runtime',
            create_args=create_args,
            resource_name=resource_name,
            resource_lower=resource_lower,
            operation_input_args=operation_input_args,
            operation=operation,
        )

        # Return the formatted method
        return formatted_method

    def generate_get_method(self, resource_name: str) -> str:
        """
        Auto-generate the GET method (describe API) for a resource.

        Args:
            resource_name (str): The resource name.

        Returns:
            str: The formatted Get Method template.

        """
        operation_name = "Describe" + resource_name
        operation_metadata = self.operations[operation_name]
        resource_operation_input_shape_name = operation_metadata["input"]["shape"]
        resource_operation_output_shape_name = operation_metadata["output"]["shape"]

        operation_input_args = self._generate_operation_input_args(
            operation_metadata, is_class_method=True
        )

        # Generate the arguments for the 'update' method
        describe_args = self._generate_method_args(resource_operation_input_shape_name)

        resource_lower = convert_to_snake_case(resource_name)

        operation = convert_to_snake_case(operation_name)

        formatted_method = GET_METHOD_TEMPLATE.format(
            service_name='sagemaker',  # TODO: change service name based on the service - runtime, sagemaker, etc.
            describe_args=describe_args,
            resource_lower=resource_lower,
            operation_input_args=operation_input_args,
            operation=operation,
            describe_operation_output_shape=resource_operation_output_shape_name,
        )
        return formatted_method

    def generate_refresh_method(self, resource_name: str) -> str:
        """Auto-Generate 'refresh' object Method [describe API] for a resource.

        Args:
            resource_name (str): The resource name.

        Returns:
            str: The formatted refresh Method template.
        """
        operation_name = "Describe" + resource_name
        operation_metadata = self.operations[operation_name]
        resource_operation_output_shape_name = operation_metadata["output"]["shape"]

        operation_input_args = self._generate_operation_input_args(
            operation_metadata, is_class_method=False
        )

        operation = convert_to_snake_case(operation_name)

        formatted_method = REFRESH_METHOD_TEMPLATE.format(
            operation_input_args=operation_input_args,
            operation=operation,
            describe_operation_output_shape=resource_operation_output_shape_name,
        )
        return formatted_method

    def generate_delete_method(self, resource_name: str) -> str:
        """Auto-Generate 'delete' object Method [delete API] for a resource.

        Args:
            resource_name (str): The resource name.

        Returns:
            str: The formatted delete Method template.
        """
        operation_name = "Delete" + resource_name
        operation_metadata = self.operations[operation_name]

        operation_input_args = self._generate_operation_input_args(
            operation_metadata, is_class_method=False
        )

        operation = convert_to_snake_case(operation_name)

        formatted_method = DELETE_METHOD_TEMPLATE.format(
            operation_input_args=operation_input_args,
            operation=operation,
        )
        return formatted_method

    def generate_stop_method(self, resource_name: str) -> str:
        """Auto-Generate 'stop' object Method [delete API] for a resource.

        Args:
            resource_name (str): The resource name.

        Returns:
            str: The formatted stop Method template.
        """
        operation_name = "Stop" + resource_name
        operation_metadata = self.operations[operation_name]

        operation_input_args = self._generate_operation_input_args(
            operation_metadata, is_class_method=False
        )

        operation = convert_to_snake_case(operation_name)

        formatted_method = STOP_METHOD_TEMPLATE.format(
            operation_input_args=operation_input_args,
            operation=operation,
        )
        return formatted_method

    def generate_wait_method(self, resource_name: str) -> str:
        """Auto-Generate WAIT Method for a waitable resource.

        Args:
            resource_name (str): The resource name.
            
        Returns:
            str: The formatted Wait Method template.
        """
        resource_status_chain, resource_states = self.resources_extractor.get_status_chain_and_states(resource_name)

        # Get terminal states for resource
        terminal_resource_states = []
        for state in resource_states:
            # Handles when a resource has terminal states like UpdateCompleted, CreateFailed, etc.
            # Checking lower because case is not consistent accross resources (ie, COMPLETED vs Completed)
            if any(terminal_state.lower() in state.lower() for terminal_state in TERMINAL_STATES):
                terminal_resource_states.append(state)

        # Get resource status key path
        status_key_path = ""
        for member in resource_status_chain:
            status_key_path += f'.{convert_to_snake_case(member["name"])}'

        formatted_method = WAIT_METHOD_TEMPLATE.format(
            terminal_resource_states=terminal_resource_states,
            status_key_path=status_key_path
        )
        return formatted_method
    
    def generate_wait_for_status_method(self, resource_name: str) -> str:
        """Auto-Generate WAIT_FOR_STATUS Method for a waitable resource.

        Args:
            resource_name (str): The resource name.
            
        Returns:
            str: The formatted wait_for_status Method template.
        """
        resource_status_chain, resource_states = self.resources_extractor.get_status_chain_and_states(resource_name)

        # Get resource status key path
        status_key_path = ""
        for member in resource_status_chain:
            status_key_path += f'.{convert_to_snake_case(member["name"])}'

        formatted_method = WAIT_FOR_STATUS_METHOD_TEMPLATE.format(
            resource_states=resource_states,
            status_key_path=status_key_path
        )
        return formatted_method

    def generate_config_schema(self):
<<<<<<< HEAD
        """
        Generates the Config Schema that is used by json Schema to validate config jsons .
        This function creates a python file with a variable that is consumed in the scripts to further fetch configs.

        Input for generating the Schema is the service JSON that is already loaded in the class

        """
        self.resources_extractor = ResourcesExtractor()
=======
        self.resources_extractor = ResourcesExtractor(self.service_json)
>>>>>>> c13f5e24
        self.resources_plan = self.resources_extractor.get_resource_plan()

        resource_properties = {}

        for _, row in self.resources_plan.iterrows():
            resource_name = row['resource_name']
            # Get the operation and shape for the 'get' method
<<<<<<< HEAD
            if self._is_get_in_class_methods(row['class_methods']):
=======
            if 'get' in row['class_methods']:
>>>>>>> c13f5e24
                get_operation = self.operations["Describe" + resource_name]
                get_operation_shape = get_operation["output"]["shape"]

                # Generate the class attributes based on the shape
                class_attributes = self.shapes_extractor.generate_shape_members(get_operation_shape)
                cleaned_class_attributes = self._cleanup_class_attributes_types(class_attributes)
                resource_name = row['resource_name']

<<<<<<< HEAD
                if default_attributes := self._get_dict_with_default_configurable_attributes(cleaned_class_attributes):
=======
                if default_attributes := self._get_dict_with_default_attributes(cleaned_class_attributes):
>>>>>>> c13f5e24
                    resource_properties[resource_name] = {
                        TYPE: OBJECT,
                        PROPERTIES: default_attributes
                    }

        combined_config_schema = {
            "$schema": "https://json-schema.org/draft/2020-12/schema",
            TYPE: OBJECT,
            PROPERTIES: {
                SAGEMAKER: {
                    TYPE: OBJECT,
                    PROPERTIES: {
                        PYTHON_SDK: {
                            TYPE: OBJECT,
                            PROPERTIES: {
                                RESOURCES: {
                                    TYPE: OBJECT,
                                    PROPERTIES: resource_properties
                                }
                            },
                            "required": [RESOURCES]
                        }
                    },
                    "required": [PYTHON_SDK]
                }
            },
            "required": [SAGEMAKER]
        }

<<<<<<< HEAD
        output = f'{GENERATED_CLASSES_LOCATION}/{CONFIG_SCHEMA_FILE_NAME}'
=======
        output = f'../../src/generated/{CONFIG_SCHEMA_FILE_NAME}'
>>>>>>> c13f5e24
        # Open the output file
        with open(output, "w") as file:
            # Generate and write the license to the file
            file.write(f'SAGEMAKER_PYTHON_SDK_CONFIG_SCHEMA = {json.dumps(combined_config_schema, indent=4)}')

<<<<<<< HEAD
    def _cleanup_class_attributes_types(self, class_attributes: dict) -> dict:
        """
        Helper function that creates a direct mapping of attribute to type without default parameters assigned and without Optionals
        Args:
            class_attributes: attributes of the class in raw form

        Returns:
            class attributes that have a direct mapping and can be used for processing

        """
=======
    def _cleanup_class_attributes_types(self, class_attributes: dict):
>>>>>>> c13f5e24
        cleaned_class_attributes = {}
        for key, value in class_attributes.items():
            new_val = value.split("=")[0].strip()
            if new_val.startswith("Optional"):
                new_val = new_val.replace("Optional[", "")[:-1]
            cleaned_class_attributes[key] = new_val
        return cleaned_class_attributes

<<<<<<< HEAD
    def _get_dict_with_default_configurable_attributes(self, class_attributes: dict) -> dict:
        """
        Creates default attributes dict for a particular resource.
        Iterates through all class attributes and filters by attributes that have particular substrings in their name
        Args:
            class_attributes: Dict that has all the attributes of a class

        Returns:
            Dict with attributes that can be configurable

        """
=======
    def _get_dict_with_default_attributes(self, class_attributes: dict) -> dict:
>>>>>>> c13f5e24
        PYTHON_TYPES = ['str', 'datetime.datetime', 'bool', 'int', 'float']
        default_attributes = {}
        for key, value in class_attributes.items():
            if value in PYTHON_TYPES or value.startswith('List'):
                for config_attribute_substring in CONFIGURABLE_ATTRIBUTE_SUBSTRINGS:
                    if config_attribute_substring in key:
                        if value.startswith('List'):
                            element = value.replace('List[', '')[:-1]
                            if element in PYTHON_TYPES:
                                default_attributes[key] = {
                                    TYPE: 'array',
                                    'items': {
<<<<<<< HEAD
                                        TYPE: self._get_json_schema_type_from_python_type(element)
=======
                                        TYPE: self._get_json_type_from_python_type(element)
>>>>>>> c13f5e24
                                    }
                                }
                        else:
                            default_attributes[key] = {
<<<<<<< HEAD
                                TYPE: self._get_json_schema_type_from_python_type(value) or value
=======
                                TYPE: self._get_json_type_from_python_type(value) or value
>>>>>>> c13f5e24
                            }
            elif value.startswith('List') or value.startswith('Dict'):
                log.info("Script does not currently support list of objects as configurable")
                continue
            else:
                class_attributes = self.shapes_extractor.generate_shape_members(value)
                cleaned_class_attributes = self._cleanup_class_attributes_types(class_attributes)
<<<<<<< HEAD
                if nested_default_attributes := self._get_dict_with_default_configurable_attributes(
                        cleaned_class_attributes):
=======
                if nested_default_attributes := self._get_dict_with_default_attributes(cleaned_class_attributes):
>>>>>>> c13f5e24
                    default_attributes[key] = nested_default_attributes

        return default_attributes

<<<<<<< HEAD
    def _get_json_schema_type_from_python_type(self, python_type) -> str:
        """
        Helper for generating Schema
        Converts Python Types to JSON Schema compliant string
        Args:
            python_type: Type as a string

        Returns:
            JSON Schema compliant type
        """
=======
    def _get_json_type_from_python_type(self, python_type):
>>>>>>> c13f5e24
        if python_type.startswith('List'):
            return 'array'
        return PYTHON_TYPES_TO_BASIC_JSON_TYPES.get(python_type, None)

    @staticmethod
<<<<<<< HEAD
    def _is_get_in_class_methods(class_methods) -> bool:
        """
        Helper to check if class methods contain Get
        Args:
            class_methods: list of methods

        Returns:
            True if 'get' in list , else False
        """
        return 'get' in class_methods

    @staticmethod
    @lru_cache(maxsize=None)
    def _get_config_schema_for_resources():
        """
        Fetches Schema JSON for all resources from generated file
        """
=======
    @lru_cache(maxsize=None)
    def _get_config_schema_for_resources():
>>>>>>> c13f5e24
        return SAGEMAKER_PYTHON_SDK_CONFIG_SCHEMA[PROPERTIES][SAGEMAKER][PROPERTIES][PYTHON_SDK][PROPERTIES][RESOURCES][
            PROPERTIES]<|MERGE_RESOLUTION|>--- conflicted
+++ resolved
@@ -17,20 +17,13 @@
 import os
 import json
 
-<<<<<<< HEAD
 from src.code_injection.codec import snake_to_pascal
 from src.generated.config_schema import SAGEMAKER_PYTHON_SDK_CONFIG_SCHEMA
-=======
-from code_injection.codec import snake_to_pascal
-from constants import CONFIG_SCHEMA_FILE_NAME, PYTHON_TYPES_TO_BASIC_JSON_TYPES
-from generated.config_schema import SAGEMAKER_PYTHON_SDK_CONFIG_SCHEMA
->>>>>>> c13f5e24
 from src.tools.constants import GENERATED_CLASSES_LOCATION, \
     RESOURCES_CODEGEN_FILE_NAME, \
     LICENCES_STRING, \
     TERMINAL_STATES, \
     BASIC_IMPORTS_STRING, \
-<<<<<<< HEAD
     LOGGER_STRING, \
     CONFIG_SCHEMA_FILE_NAME, PYTHON_TYPES_TO_BASIC_JSON_TYPES, \
     CONFIGURABLE_ATTRIBUTE_SUBSTRINGS
@@ -47,30 +40,12 @@
                                  INVOKE_METHOD_TEMPLATE,
                                  INVOKE_ASYNC_METHOD_TEMPLATE, INVOKE_WITH_RESPONSE_STREAM_METHOD_TEMPLATE)
 from src.tools.data_extractor import load_combined_shapes_data, load_combined_operations_data
-=======
-    LOGGER_STRING
-from src.util.util import add_indent, convert_to_snake_case, snake_to_pascal
-from src.tools.resources_extractor import ResourcesExtractor
-from src.tools.shapes_extractor import ShapesExtractor
-from src.tools.templates import (CREATE_METHOD_TEMPLATE, \
-                                 GET_METHOD_TEMPLATE, REFRESH_METHOD_TEMPLATE, \
-                                 RESOURCE_BASE_CLASS_TEMPLATE, \
-                                 STOP_METHOD_TEMPLATE, DELETE_METHOD_TEMPLATE, \
-                                 WAIT_METHOD_TEMPLATE, WAIT_FOR_STATUS_METHOD_TEMPLATE,
-                                 POPULATE_DEFAULTS_DECORATOR_TEMPLATE, \
-                                 GET_CONFIG_VALUE_TEMPLATE, CREATE_METHOD_TEMPLATE_WITHOUT_DECORATOR,
-                                 LOAD_CONFIG_VALUES_FOR_RESOURCE_TEMPLATE, \
-                                 LOAD_DEFAULT_CONFIGS_TEMPLATE)
->>>>>>> c13f5e24
 
 logging.basicConfig(level=logging.INFO)
 log = logging.getLogger(__name__)
 
-<<<<<<< HEAD
-=======
 CONFIGURABLE_ATTRIBUTE_SUBSTRINGS = ['kms', 's3', 'subnet', 'tags', 'role', 'security_group']
 
->>>>>>> c13f5e24
 TYPE = "type"
 OBJECT = "object"
 PROPERTIES = "properties"
@@ -164,7 +139,6 @@
             "import time",
             "import os",
             "from pprint import pprint",
-<<<<<<< HEAD
             "from pydantic import validate_call",
             "from typing import Literal",
             "from boto3.session import Session",
@@ -172,19 +146,6 @@
             "from .intelligent_defaults_helper import load_default_configs_for_resource_name, get_config_value",
             "from src.code_injection.codec import transform",
             "from .shapes import *"
-=======
-            "from pydantic import BaseModel, validate_call",
-            "from typing import List, Dict, Optional, Literal",
-            "import pprint",
-            "import json",
-            "import jsonschema",
-            "from functools import lru_cache",
-            "from boto3.session import Session",
-            "from .utils import SageMakerClient, Unassigned",
-            "from src.code_injection.codec import transform",
-            "from .shapes import *",
-            "from .config_schema import SAGEMAKER_PYTHON_SDK_CONFIG_SCHEMA"
->>>>>>> c13f5e24
         ]
 
         formated_imports = "\n".join(imports)
@@ -218,23 +179,11 @@
                                     resource_name: str,
                                     class_attributes: dict) -> str:
         return POPULATE_DEFAULTS_DECORATOR_TEMPLATE.format(
-<<<<<<< HEAD
             config_schema_for_resource=add_indent(json.dumps(config_schema_for_resource.get(PROPERTIES), indent=2), 4),
-=======
-            config_schema_for_resource=config_schema_for_resource.get(PROPERTIES),
->>>>>>> c13f5e24
             resource_name=resource_name,
             configurable_attributes=CONFIGURABLE_ATTRIBUTE_SUBSTRINGS,
             class_attributes=class_attributes)
 
-<<<<<<< HEAD
-=======
-    @staticmethod
-    def generate_configs_loading_helper_functions(output_file):
-        output_file.write(LOAD_DEFAULT_CONFIGS_TEMPLATE)
-        output_file.write(LOAD_CONFIG_VALUES_FOR_RESOURCE_TEMPLATE)
-        output_file.write(GET_CONFIG_VALUE_TEMPLATE)
->>>>>>> c13f5e24
 
     def generate_resources(self,
                            output_folder: str = GENERATED_CLASSES_LOCATION,
@@ -286,20 +235,16 @@
                                                               raw_actions,
                                                               resource_status_chain,
                                                               resource_states)
-
+                
                 # If the resource class was successfully generated, write it to the file
                 if resource_class:
                     file.write(f"{resource_class}\n\n")
 
-<<<<<<< HEAD
     def _evaluate_method(self,
                          resource_name: str,
                          method_name: str,
                          methods: list,
                          **kwargs) -> str:
-=======
-    def _evaluate_method(self, resource_name, method_name, methods, **kwargs):
->>>>>>> c13f5e24
         """Evaluate the specified method for a resource.
 
         Args:
@@ -351,14 +296,9 @@
             get_operation_shape = get_operation["output"]["shape"]
 
             # Generate the class attributes based on the shape
-<<<<<<< HEAD
             class_attributes = self.shapes_extractor.generate_data_shape_members_and_string_body(get_operation_shape)
             class_attributes_string = class_attributes[1]
             resource_attributes = list(class_attributes[0].keys())
-=======
-            class_attributes = self.shapes_extractor.generate_data_shape_members(get_operation_shape)
-            class_attributes_string = class_attributes[1]
->>>>>>> c13f5e24
 
             defaults_decorator_method = ""
             # Check if 'create' is in the class methods
@@ -368,16 +308,11 @@
                         resource_name=resource_name,
                         class_attributes=class_attributes[0],
                         config_schema_for_resource=config_schema_for_resource)
-<<<<<<< HEAD
             needs_defaults_decorator = defaults_decorator_method != ""
-=======
-            is_decorator_required = defaults_decorator_method != ""
->>>>>>> c13f5e24
 
             # Generate the 'get' method
             get_method = self.generate_get_method(resource_name)
 
-<<<<<<< HEAD
             # Add the class attributes and methods to the class definition
             resource_class += add_indent(class_attributes_string, 4)
 
@@ -423,42 +358,6 @@
                                                                            object_methods,
                                                                            resource_attributes=resource_attributes):
                 resource_class += add_indent(invoke_with_response_stream_method, 4)
-=======
-            try:
-                # Add the class attributes and methods to the class definition
-                resource_class += add_indent(class_attributes_string, 4)
-
-                if defaults_decorator_method:
-                    resource_class += "\n"
-                    resource_class += add_indent(defaults_decorator_method, 4)
-
-                if create_method := self._evaluate_method(resource_name, "create", class_methods,
-                                                          is_decorator_required=is_decorator_required):
-                    resource_class += add_indent(create_method, 4)
-
-                resource_class += add_indent(get_method, 4)
-
-                if refresh_method := self._evaluate_method(resource_name, "refresh", object_methods):
-                    resource_class += add_indent(refresh_method, 4)
-
-                if delete_method := self._evaluate_method(resource_name, "delete", object_methods):
-                    resource_class += add_indent(delete_method, 4)
-
-                if stop_method := self._evaluate_method(resource_name, "stop", object_methods):
-                    resource_class += add_indent(stop_method, 4)
-                
-                if wait_method := self._evaluate_method(resource_name, "wait", object_methods):
-                    resource_class += add_indent(wait_method, 4)
-                    
-                if wait_for_status_method := self._evaluate_method(resource_name, "wait_for_status", object_methods):
-                    resource_class += add_indent(wait_for_status_method, 4)
-                                        
-            except Exception:
-                # If there's an error, log the class attributes for debugging and raise the error
-                log.error(f"DEBUG HELP {class_attributes} \n {create_method} \n {get_method} \n"
-                          f"{refresh_method}")
-                raise
->>>>>>> c13f5e24
         else:
             # If there's no 'get' method, log a message
             # TODO: Handle the resources without 'get' differently
@@ -493,7 +392,6 @@
 
         return operation_input_args
 
-<<<<<<< HEAD
     def _generate_operation_input_necessary_args(self,
                                                  resource_operation: dict,
                                                  resource_attributes: list) -> str:
@@ -597,9 +495,6 @@
         return get_args
 
     def generate_create_method(self, resource_name: str, **kwargs) -> str:
-=======
-    def generate_create_method(self, resource_name, **kwargs) -> str:
->>>>>>> c13f5e24
         """
         Auto-generate the CREATE method for a resource.
 
@@ -616,18 +511,11 @@
         operation_input_shape_name = operation_metadata["input"]["shape"]
 
         # Generate the arguments for the 'create' method
-<<<<<<< HEAD
         create_args = self._generate_method_args(operation_input_shape_name)
 
         operation_input_args = self._generate_operation_input_args(
             operation_metadata, is_class_method=True
         )
-=======
-        typed_shape_members = self.shapes_extractor.generate_shape_members(operation_input_shape_name)
-        create_args = ",\n\t".join(f"{attr}: {type}" for attr, type in typed_shape_members.items())
-        create_args += ","
-        create_args = add_indent(create_args)
->>>>>>> c13f5e24
 
         # Convert the resource name to snake case
         resource_lower = convert_to_snake_case(resource_name)
@@ -769,7 +657,6 @@
         operation = convert_to_snake_case(operation_name)
 
         # Format the method using the CREATE_METHOD_TEMPLATE
-<<<<<<< HEAD
         formatted_method = INVOKE_ASYNC_METHOD_TEMPLATE.format(
             service_name='sagemaker-runtime',
             create_args=create_args,
@@ -778,28 +665,6 @@
             operation_input_args=operation_input_args,
             operation=operation,
         )
-=======
-        if kwargs['is_decorator_required']:
-            formatted_method = CREATE_METHOD_TEMPLATE.format(
-                create_args=create_args,
-                resource_lower=resource_lower,
-                service_name='sagemaker',  # TODO: change service name based on the service - runtime, sagemaker, etc.
-                operation_input_args=operation_input_args,
-                operation=operation,
-                object_attribute_assignments=object_attribute_assignments,
-                resource_identifier=resource_identifier,
-            )
-        else:
-            formatted_method = CREATE_METHOD_TEMPLATE_WITHOUT_DECORATOR.format(
-                create_args=create_args,
-                resource_lower=resource_lower,
-                service_name='sagemaker',  # TODO: change service name based on the service - runtime, sagemaker, etc.
-                operation_input_args=operation_input_args,
-                operation=operation,
-                object_attribute_assignments=object_attribute_assignments,
-                resource_identifier=resource_identifier
-            )
->>>>>>> c13f5e24
 
         # Return the formatted method
         return formatted_method
@@ -907,7 +772,8 @@
         formatted_method = REFRESH_METHOD_TEMPLATE.format(
             operation_input_args=operation_input_args,
             operation=operation,
-            describe_operation_output_shape=resource_operation_output_shape_name,
+            # ToDo Refresh method instance update logic is yet to be strategised
+            # describe_operation_output_shape=resource_operation_output_shape_name,
         )
         return formatted_method
 
@@ -1012,7 +878,6 @@
         return formatted_method
 
     def generate_config_schema(self):
-<<<<<<< HEAD
         """
         Generates the Config Schema that is used by json Schema to validate config jsons .
         This function creates a python file with a variable that is consumed in the scripts to further fetch configs.
@@ -1021,9 +886,6 @@
 
         """
         self.resources_extractor = ResourcesExtractor()
-=======
-        self.resources_extractor = ResourcesExtractor(self.service_json)
->>>>>>> c13f5e24
         self.resources_plan = self.resources_extractor.get_resource_plan()
 
         resource_properties = {}
@@ -1031,11 +893,7 @@
         for _, row in self.resources_plan.iterrows():
             resource_name = row['resource_name']
             # Get the operation and shape for the 'get' method
-<<<<<<< HEAD
             if self._is_get_in_class_methods(row['class_methods']):
-=======
-            if 'get' in row['class_methods']:
->>>>>>> c13f5e24
                 get_operation = self.operations["Describe" + resource_name]
                 get_operation_shape = get_operation["output"]["shape"]
 
@@ -1044,11 +902,7 @@
                 cleaned_class_attributes = self._cleanup_class_attributes_types(class_attributes)
                 resource_name = row['resource_name']
 
-<<<<<<< HEAD
                 if default_attributes := self._get_dict_with_default_configurable_attributes(cleaned_class_attributes):
-=======
-                if default_attributes := self._get_dict_with_default_attributes(cleaned_class_attributes):
->>>>>>> c13f5e24
                     resource_properties[resource_name] = {
                         TYPE: OBJECT,
                         PROPERTIES: default_attributes
@@ -1078,17 +932,12 @@
             "required": [SAGEMAKER]
         }
 
-<<<<<<< HEAD
         output = f'{GENERATED_CLASSES_LOCATION}/{CONFIG_SCHEMA_FILE_NAME}'
-=======
-        output = f'../../src/generated/{CONFIG_SCHEMA_FILE_NAME}'
->>>>>>> c13f5e24
         # Open the output file
         with open(output, "w") as file:
             # Generate and write the license to the file
             file.write(f'SAGEMAKER_PYTHON_SDK_CONFIG_SCHEMA = {json.dumps(combined_config_schema, indent=4)}')
 
-<<<<<<< HEAD
     def _cleanup_class_attributes_types(self, class_attributes: dict) -> dict:
         """
         Helper function that creates a direct mapping of attribute to type without default parameters assigned and without Optionals
@@ -1099,9 +948,6 @@
             class attributes that have a direct mapping and can be used for processing
 
         """
-=======
-    def _cleanup_class_attributes_types(self, class_attributes: dict):
->>>>>>> c13f5e24
         cleaned_class_attributes = {}
         for key, value in class_attributes.items():
             new_val = value.split("=")[0].strip()
@@ -1110,7 +956,6 @@
             cleaned_class_attributes[key] = new_val
         return cleaned_class_attributes
 
-<<<<<<< HEAD
     def _get_dict_with_default_configurable_attributes(self, class_attributes: dict) -> dict:
         """
         Creates default attributes dict for a particular resource.
@@ -1122,9 +967,6 @@
             Dict with attributes that can be configurable
 
         """
-=======
-    def _get_dict_with_default_attributes(self, class_attributes: dict) -> dict:
->>>>>>> c13f5e24
         PYTHON_TYPES = ['str', 'datetime.datetime', 'bool', 'int', 'float']
         default_attributes = {}
         for key, value in class_attributes.items():
@@ -1137,20 +979,12 @@
                                 default_attributes[key] = {
                                     TYPE: 'array',
                                     'items': {
-<<<<<<< HEAD
                                         TYPE: self._get_json_schema_type_from_python_type(element)
-=======
-                                        TYPE: self._get_json_type_from_python_type(element)
->>>>>>> c13f5e24
                                     }
                                 }
                         else:
                             default_attributes[key] = {
-<<<<<<< HEAD
                                 TYPE: self._get_json_schema_type_from_python_type(value) or value
-=======
-                                TYPE: self._get_json_type_from_python_type(value) or value
->>>>>>> c13f5e24
                             }
             elif value.startswith('List') or value.startswith('Dict'):
                 log.info("Script does not currently support list of objects as configurable")
@@ -1158,17 +992,12 @@
             else:
                 class_attributes = self.shapes_extractor.generate_shape_members(value)
                 cleaned_class_attributes = self._cleanup_class_attributes_types(class_attributes)
-<<<<<<< HEAD
                 if nested_default_attributes := self._get_dict_with_default_configurable_attributes(
                         cleaned_class_attributes):
-=======
-                if nested_default_attributes := self._get_dict_with_default_attributes(cleaned_class_attributes):
->>>>>>> c13f5e24
                     default_attributes[key] = nested_default_attributes
 
         return default_attributes
 
-<<<<<<< HEAD
     def _get_json_schema_type_from_python_type(self, python_type) -> str:
         """
         Helper for generating Schema
@@ -1179,15 +1008,11 @@
         Returns:
             JSON Schema compliant type
         """
-=======
-    def _get_json_type_from_python_type(self, python_type):
->>>>>>> c13f5e24
         if python_type.startswith('List'):
             return 'array'
         return PYTHON_TYPES_TO_BASIC_JSON_TYPES.get(python_type, None)
 
     @staticmethod
-<<<<<<< HEAD
     def _is_get_in_class_methods(class_methods) -> bool:
         """
         Helper to check if class methods contain Get
@@ -1205,9 +1030,5 @@
         """
         Fetches Schema JSON for all resources from generated file
         """
-=======
-    @lru_cache(maxsize=None)
-    def _get_config_schema_for_resources():
->>>>>>> c13f5e24
         return SAGEMAKER_PYTHON_SDK_CONFIG_SCHEMA[PROPERTIES][SAGEMAKER][PROPERTIES][PYTHON_SDK][PROPERTIES][RESOURCES][
             PROPERTIES]