--- conflicted
+++ resolved
@@ -432,15 +432,10 @@
         required_attributes = self.shapes[get_operation_input_shape].get("required", [])
 
         # Generate the class attributes based on the shape
-<<<<<<< HEAD
         class_attributes = (
             self.shapes_extractor.generate_data_shape_members_and_string_body(
                 shape=get_operation_shape, required_override=tuple(required_attributes)
             )
-=======
-        class_attributes = self.shapes_extractor.generate_data_shape_members_and_string_body(
-            get_operation_shape, tuple(required_attributes)
->>>>>>> 2a9bd8b0
         )
         return class_attributes
 
