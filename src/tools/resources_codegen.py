--- conflicted
+++ resolved
@@ -35,22 +35,14 @@
                                  RESOURCE_BASE_CLASS_TEMPLATE,
                                  STOP_METHOD_TEMPLATE, DELETE_METHOD_TEMPLATE,
                                  WAIT_METHOD_TEMPLATE, WAIT_FOR_STATUS_METHOD_TEMPLATE,
-<<<<<<< HEAD
                                  UPDATE_METHOD_TEMPLATE, POPULATE_DEFAULTS_DECORATOR_TEMPLATE,
                                  CREATE_METHOD_TEMPLATE_WITHOUT_DEFAULTS,
                                  INVOKE_METHOD_TEMPLATE,
                                  INVOKE_ASYNC_METHOD_TEMPLATE, INVOKE_WITH_RESPONSE_STREAM_METHOD_TEMPLATE)
 from src.tools.data_extractor import load_combined_shapes_data, load_combined_operations_data
-=======
-                                 UPDATE_METHOD_TEMPLATE, POPULATE_DEFAULTS_DECORATOR_TEMPLATE, \
-                                 CREATE_METHOD_TEMPLATE_WITHOUT_DEFAULTS,
-                                 IMPORT_METHOD_TEMPLATE)
->>>>>>> 0fc8fed5
 
 logging.basicConfig(level=logging.INFO)
 log = logging.getLogger(__name__)
-
-CONFIGURABLE_ATTRIBUTE_SUBSTRINGS = ['kms', 's3', 'subnet', 'tags', 'role', 'security_group']
 
 TYPE = "type"
 OBJECT = "object"
@@ -240,7 +232,7 @@
                                                               raw_actions,
                                                               resource_status_chain,
                                                               resource_states)
-                
+
                 # If the resource class was successfully generated, write it to the file
                 if resource_class:
                     file.write(f"{resource_class}\n\n")
@@ -351,7 +343,6 @@
             if wait_for_status_method := self._evaluate_method(resource_name, "wait_for_status", object_methods):
                 resource_class += add_indent(wait_for_status_method, 4)
 
-<<<<<<< HEAD
             if invoke_method := self._evaluate_method(resource_name, "invoke",
                                                       object_methods,
                                                       resource_attributes=resource_attributes):
@@ -366,10 +357,9 @@
                                                                            object_methods,
                                                                            resource_attributes=resource_attributes):
                 resource_class += add_indent(invoke_with_response_stream_method, 4)
-=======
+
             if import_method := self._evaluate_method(resource_name, "import", class_methods):
                 resource_class += add_indent(import_method, 4)
->>>>>>> 0fc8fed5
         else:
             # If there's no 'get' method, log a message
             # TODO: Handle the resources without 'get' differently
@@ -570,9 +560,6 @@
         # Return the formatted method
         return formatted_method
 
-<<<<<<< HEAD
-    def generate_update_method(self, resource_name: str, **kwargs) -> str:
-=======
     def generate_import_method(self, resource_name: str) -> str:
         """
         Auto-generate the CREATE method for a resource.
@@ -617,8 +604,7 @@
         # Return the formatted method
         return formatted_method
 
-    def generate_update_method(self, resource_name: str) -> str:
->>>>>>> 0fc8fed5
+    def generate_update_method(self, resource_name: str, **kwargs) -> str:
         """
         Auto-generate the UPDATE method for a resource.
 
