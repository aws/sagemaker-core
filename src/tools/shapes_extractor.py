--- conflicted
+++ resolved
@@ -186,7 +186,6 @@
                 init_data_body += f"{attr}: {value}\n"
         return shape_members, init_data_body
 
-<<<<<<< HEAD
     def generate_data_shape_string_body(self, shape, resource_plan, required_override=()):
         return self.generate_data_shape_members_and_string_body(
             shape,
@@ -200,13 +199,6 @@
             resource_plan,
             required_override
         )[0]
-=======
-    def generate_data_shape_string_body(self, shape, required_override=()):
-        return self.generate_data_shape_members_and_string_body(shape, required_override)[1]
-
-    def generate_data_shape_members(self, shape, required_override=()):
-        return self.generate_data_shape_members_and_string_body(shape, required_override)[0]
->>>>>>> 2a9bd8b0
 
     @lru_cache
     def generate_shape_members(self, shape, required_override=()):
