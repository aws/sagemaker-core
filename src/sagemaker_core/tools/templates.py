--- conflicted
+++ resolved
@@ -121,7 +121,6 @@
 
 UPDATE_METHOD_TEMPLATE = """
 @populate_inputs_decorator
-<<<<<<< HEAD
 def update(
     self,
 {update_args}
@@ -146,8 +145,6 @@
 """
 
 UPDATE_METHOD_TEMPLATE_WITHOUT_DECORATOR = """
-=======
->>>>>>> cc3611bc
 def update(
     self,
 {update_args}
