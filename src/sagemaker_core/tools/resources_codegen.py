# Copyright Amazon.com, Inc. or its affiliates. All Rights Reserved.
#
# Licensed under the Apache License, Version 2.0 (the "License"). You
# may not use this file except in compliance with the License. A copy of
# the License is located at
#
#     http://aws.amazon.com/apache2.0/
#
# or in the "license" file accompanying this file. This file is
# distributed on an "AS IS" BASIS, WITHOUT WARRANTIES OR CONDITIONS OF
# ANY KIND, either express or implied. See the License for the specific
# language governing permissions and limitations under the License.
"""Generates the resource classes for the service model."""
from collections import OrderedDict
import logging
from functools import lru_cache

import os
import json
import re
from sagemaker_core.code_injection.codec import pascal_to_snake
from sagemaker_core.generated.config_schema import SAGEMAKER_PYTHON_SDK_CONFIG_SCHEMA
from sagemaker_core.generated.exceptions import IntelligentDefaultsError
from sagemaker_core.tools.constants import (
    BASIC_RETURN_TYPES,
    GENERATED_CLASSES_LOCATION,
    RESOURCES_CODEGEN_FILE_NAME,
    LICENCES_STRING,
    TERMINAL_STATES,
    BASIC_IMPORTS_STRING,
    LOGGER_STRING,
    CONFIG_SCHEMA_FILE_NAME,
    PYTHON_TYPES_TO_BASIC_JSON_TYPES,
    CONFIGURABLE_ATTRIBUTE_SUBSTRINGS,
)
from sagemaker_core.tools.method import Method, MethodType
from sagemaker_core.util.util import (
    add_indent,
    convert_to_snake_case,
    snake_to_pascal,
    remove_html_tags,
)
from sagemaker_core.tools.resources_extractor import ResourcesExtractor
from sagemaker_core.tools.shapes_extractor import ShapesExtractor
from sagemaker_core.tools.templates import (
    CALL_OPERATION_API_TEMPLATE,
    CREATE_METHOD_TEMPLATE,
    DESERIALIZE_RESPONSE_TEMPLATE,
    DESERIALIZE_RESPONSE_TO_BASIC_TYPE_TEMPLATE,
    GENERIC_METHOD_TEMPLATE,
    GET_METHOD_TEMPLATE,
    INITIALIZE_CLIENT_TEMPLATE,
    REFRESH_METHOD_TEMPLATE,
    RESOURCE_BASE_CLASS_TEMPLATE,
    RETURN_ITERATOR_TEMPLATE,
    SERIALIZE_INPUT_TEMPLATE,
    SERIALIZE_LIST_INPUT_TEMPLATE,
    STOP_METHOD_TEMPLATE,
    DELETE_METHOD_TEMPLATE,
    WAIT_METHOD_TEMPLATE,
    WAIT_FOR_STATUS_METHOD_TEMPLATE,
    UPDATE_METHOD_TEMPLATE,
    POPULATE_DEFAULTS_DECORATOR_TEMPLATE,
    CREATE_METHOD_TEMPLATE_WITHOUT_DEFAULTS,
    INVOKE_METHOD_TEMPLATE,
    INVOKE_ASYNC_METHOD_TEMPLATE,
    INVOKE_WITH_RESPONSE_STREAM_METHOD_TEMPLATE,
    IMPORT_METHOD_TEMPLATE,
    FAILED_STATUS_ERROR_TEMPLATE,
    GET_NAME_METHOD_TEMPLATE,
    GET_ALL_METHOD_NO_ARGS_TEMPLATE,
    GET_ALL_METHOD_WITH_ARGS_TEMPLATE,
    UPDATE_METHOD_TEMPLATE_WITHOUT_DECORATOR,
    RESOURCE_METHOD_EXCEPTION_DOCSTRING,
)
from sagemaker_core.tools.data_extractor import (
    load_combined_shapes_data,
    load_combined_operations_data,
)

logging.basicConfig(level=logging.INFO)
log = logging.getLogger(__name__)

TYPE = "type"
OBJECT = "object"
PROPERTIES = "properties"
SAGEMAKER = "SageMaker"
PYTHON_SDK = "PythonSDK"
SCHEMA_VERSION = "SchemaVersion"
RESOURCES = "Resources"
REQUIRED = "required"
GLOBAL_DEFAULTS = "GlobalDefaults"


class ResourcesCodeGen:
    """
    A class for generating resources based on a service JSON file.

    Args:
        service_json (dict): The Botocore service.json containing the shape definitions.

    Attributes:
        service_json (dict): The Botocore service.json containing the shape definitions.
        version (str): The API version of the service.
        protocol (str): The protocol used by the service.
        service (str): The full name of the service.
        service_id (str): The ID of the service.
        uid (str): The unique identifier of the service.
        operations (dict): The operations supported by the service.
        shapes (dict): The shapes used by the service.
        resources_extractor (ResourcesExtractor): An instance of the ResourcesExtractor class.
        resources_plan (DataFrame): The resource plan in dataframe format.
        shapes_extractor (ShapesExtractor): An instance of the ShapesExtractor class.

    Raises:
        Exception: If the service ID is not supported or the protocol is not supported.

    """

    def __init__(self, service_json: dict):
        # Initialize the service_json dict
        self.service_json = service_json

        # Extract the metadata
        metadata = self.service_json["metadata"]
        self.version = metadata["apiVersion"]
        self.protocol = metadata["protocol"]
        self.service = metadata["serviceFullName"]
        self.service_id = metadata["serviceId"]
        self.uid = metadata["uid"]

        # Check if the service ID and protocol are supported
        if self.service_id != "SageMaker":
            raise Exception(f"ServiceId {self.service_id} not supported in this resource generator")
        if self.protocol != "json":
            raise Exception(f"Protocol {self.protocol} not supported in this resource generator")

        # Extract the operations and shapes
        self.operations = load_combined_operations_data()
        self.shapes = load_combined_shapes_data()

        # Initialize the resources and shapes extractors
        self.resources_extractor = ResourcesExtractor()
        self.shapes_extractor = ShapesExtractor()

        # Extract the resources plan and shapes DAG
        self.resources_plan = self.resources_extractor.get_resource_plan()
        self.resource_methods = self.resources_extractor.get_resource_methods()
        self.shape_dag = self.shapes_extractor.get_shapes_dag()

        # Create the Config Schema
        self.generate_config_schema()
        # Generate the resources
        self.generate_resources()

    def generate_license(self) -> str:
        """
        Generate the license for the generated resources file.

        Returns:
            str: The license.

        """
        return LICENCES_STRING

    def generate_imports(self) -> str:
        """
        Generate the import statements for the generated resources file.

        Returns:
            str: The import statements.
        """
        # List of import statements
        imports = [
            BASIC_IMPORTS_STRING,
            "import datetime",
            "import time",
            "import os",
            "import functools",
            "from pprint import pprint",
            "from pydantic import validate_call",
            "from typing import Dict, List, Literal, Optional, Union\n"
            "from boto3.session import Session",
            "from sagemaker_core.code_injection.codec import transform",
            "from sagemaker_core.generated.utils import SageMakerClient, SageMakerRuntimeClient, ResourceIterator,"
            " Unassigned, snake_to_pascal, pascal_to_snake, is_not_primitive, is_not_str_dict, is_snake_case, is_primitive_list",
            "from sagemaker_core.generated.intelligent_defaults_helper import load_default_configs_for_resource_name, get_config_value",
            "from sagemaker_core.generated.shapes import *",
            "from sagemaker_core.generated.exceptions import *",
        ]

        formated_imports = "\n".join(imports)
        formated_imports += "\n\n"

        # Join the import statements with a newline character and return
        return formated_imports

    def generate_base_class(self) -> str:
        """
        Generate the base class for the resources.

        Returns:
            str: The base class.

        """
        return RESOURCE_BASE_CLASS_TEMPLATE

    def generate_logging(self) -> str:
        """
        Generate the logging statements for the generated resources file.

        Returns:
            str: The logging statements.

        """
        return LOGGER_STRING

    @staticmethod
    def generate_defaults_decorator(
        config_schema_for_resource: dict, resource_name: str, class_attributes: dict
    ) -> str:
        return POPULATE_DEFAULTS_DECORATOR_TEMPLATE.format(
            config_schema_for_resource=add_indent(
                json.dumps(config_schema_for_resource.get(PROPERTIES), indent=2), 4
            ),
            resource_name=resource_name,
            configurable_attributes=CONFIGURABLE_ATTRIBUTE_SUBSTRINGS,
            class_attributes=class_attributes,
        )

    def generate_resources(
        self,
        output_folder: str = GENERATED_CLASSES_LOCATION,
        file_name: str = RESOURCES_CODEGEN_FILE_NAME,
    ) -> None:
        """
        Generate the resources file.

        Args:
            output_folder (str, optional): The output folder path. Defaults to "GENERATED_CLASSES_LOCATION".
            file_name (str, optional): The output file name. Defaults to "RESOURCES_CODEGEN_FILE_NAME".
        """
        # Check if the output folder exists, if not, create it
        os.makedirs(output_folder, exist_ok=True)

        # Create the full path for the output file
        output_file = os.path.join(output_folder, file_name)

        # Open the output file
        with open(output_file, "w") as file:
            # Generate and write the license to the file
            file.write(self.generate_license())

            # Generate and write the imports to the file
            file.write(self.generate_imports())

            # Generate and write the logging statements to the file
            file.write(self.generate_logging())

            # Generate and write the base class to the file
            file.write(self.generate_base_class())

            self.resource_names = [
                row["resource_name"] for _, row in self.resources_plan.iterrows()
            ]
            # Iterate over the rows in the resources plan
            for _, row in self.resources_plan.iterrows():
                # Extract the necessary data from the row
                resource_name = row["resource_name"]
                class_methods = row["class_methods"]
                object_methods = row["object_methods"]
                additional_methods = row["additional_methods"]
                raw_actions = row["raw_actions"]
                resource_status_chain = row["resource_status_chain"]
                resource_states = row["resource_states"]

                # Generate the resource class
                resource_class = self.generate_resource_class(
                    resource_name,
                    class_methods,
                    object_methods,
                    additional_methods,
                    raw_actions,
                    resource_status_chain,
                    resource_states,
                )

                # If the resource class was successfully generated, write it to the file
                if resource_class:
                    file.write(f"{resource_class}\n\n")

    def _evaluate_method(
        self, resource_name: str, method_name: str, methods: list, **kwargs
    ) -> str:
        """Evaluate the specified method for a resource.

        Args:
            resource_name (str): The name of the resource.
            method_name (str): The name of the method to evaluate.
            methods (list): The list of methods for the resource.

        Returns:
            str: Formatted method if needed for a resource, else returns an empty string.
        """
        if method_name in methods:
            return getattr(self, f"generate_{method_name}_method")(resource_name, **kwargs)
        else:
            # log.warning(f"Resource {resource_name} does not have a {method_name.upper()} method")
            return ""

    def generate_resource_class(
        self,
        resource_name: str,
        class_methods: list,
        object_methods: list,
        additional_methods: list,
        raw_actions: list,
        resource_status_chain: list,
        resource_states: list,
    ) -> str:
        """
        Generate the resource class for a resource.

        Args:
            resource_name (str): The name of the resource.
            class_methods (list): The class methods.
            object_methods (list): The object methods.
            additional_methods (list): The additional methods.
            raw_actions (list): The raw actions.

        Returns:
            str: The formatted resource class.

        """
        # Initialize an empty string for the resource class
        resource_class = ""

        # _get_class_attributes will return value only if the resource has get or get_all method
        if class_attribute_info := self._get_class_attributes(resource_name, class_methods):
            class_attributes, class_attributes_string, attributes_and_documentation = (
                class_attribute_info
            )
            # Start defining the class
            resource_class = f"class {resource_name}(Base):\n"

            class_documentation_string = f"Class representing resource {resource_name}\n\n"
            class_documentation_string += f"Attributes:\n"
            class_documentation_string += self._get_shape_attr_documentation_string(
                attributes_and_documentation
            )
            resource_attributes = list(class_attributes.keys())

            defaults_decorator_method = ""
            # Check if 'create' is in the class methods
            if "create" in class_methods or "update" in class_methods:
                if config_schema_for_resource := self._get_config_schema_for_resources().get(
                    resource_name
                ):
                    defaults_decorator_method = self.generate_defaults_decorator(
                        resource_name=resource_name,
                        class_attributes=class_attributes,
                        config_schema_for_resource=config_schema_for_resource,
                    )
            needs_defaults_decorator = defaults_decorator_method != ""

            # Add the class attributes and methods to the class definition
            resource_class += add_indent(f'"""\n{class_documentation_string}\n"""\n', 4)

            # Add the class attributes and methods to the class definition
            resource_class += add_indent(class_attributes_string, 4)

            resource_lower = convert_to_snake_case(resource_name)
            get_name_method = self.generate_get_name_method(resource_lower=resource_lower)
            resource_class += add_indent(get_name_method, 4)

            if defaults_decorator_method:
                resource_class += "\n"
                resource_class += add_indent(defaults_decorator_method, 4)

            if create_method := self._evaluate_method(
                resource_name,
                "create",
                class_methods,
                needs_defaults_decorator=needs_defaults_decorator,
            ):
                resource_class += add_indent(create_method, 4)

            if get_method := self._evaluate_method(
                resource_name,
                "get",
                class_methods,
            ):
                resource_class += add_indent(get_method, 4)

            if refresh_method := self._evaluate_method(
                resource_name, "refresh", object_methods, resource_attributes=resource_attributes
            ):
                resource_class += add_indent(refresh_method, 4)

            if update_method := self._evaluate_method(
                resource_name,
                "update",
                object_methods,
                resource_attributes=resource_attributes,
                needs_defaults_decorator=needs_defaults_decorator,
            ):
                resource_class += add_indent(update_method, 4)

            if delete_method := self._evaluate_method(
                resource_name, "delete", object_methods, resource_attributes=resource_attributes
            ):
                resource_class += add_indent(delete_method, 4)

            if stop_method := self._evaluate_method(resource_name, "stop", object_methods):
                resource_class += add_indent(stop_method, 4)

            if wait_method := self._evaluate_method(resource_name, "wait", object_methods):
                resource_class += add_indent(wait_method, 4)

            if wait_for_status_method := self._evaluate_method(
                resource_name, "wait_for_status", object_methods
            ):
                resource_class += add_indent(wait_for_status_method, 4)

            if invoke_method := self._evaluate_method(
                resource_name,
                "invoke",
                object_methods,
                resource_attributes=resource_attributes,
            ):
                resource_class += add_indent(invoke_method, 4)

            if invoke_async_method := self._evaluate_method(
                resource_name,
                "invoke_async",
                object_methods,
                resource_attributes=resource_attributes,
            ):
                resource_class += add_indent(invoke_async_method, 4)

            if invoke_with_response_stream_method := self._evaluate_method(
                resource_name,
                "invoke_with_response_stream",
                object_methods,
                resource_attributes=resource_attributes,
            ):
                resource_class += add_indent(invoke_with_response_stream_method, 4)

            if import_method := self._evaluate_method(resource_name, "import", class_methods):
                resource_class += add_indent(import_method, 4)

            if list_method := self._evaluate_method(resource_name, "get_all", class_methods):
                resource_class += add_indent(list_method, 4)

        else:
            # If there's no 'get' or 'list' method, log a message
            # TODO: Handle the resources without 'get' or 'list' differently
            log.warning(f"Resource {resource_name} does not have a GET or LIST method")

        if resource_name in self.resource_methods:
            # TODO: use resource_methods for all methods
            for method in self.resource_methods[resource_name].values():
                formatted_method = self.generate_method(method, resource_attributes)
                resource_class += add_indent(formatted_method, 4)

        # Return the class definition
        return resource_class

<<<<<<< HEAD
    def _get_class_attributes(self, resource_name: str) -> list:
=======
    def _get_class_attributes(self, resource_name: str, class_methods: list) -> tuple:
>>>>>>> 8514a323
        """Get the class attributes for a resource.

        Args:
            resource_name (str): The name of the resource.
            class_methods (list): The class methods of the resource. Now it can only get the class
                attributes if the resource has get or get_all method.

        Returns:
            tuple:
                class_attributes: The class attributes and the formatted class attributes string.
                class_attributes_string: The code string of the class attributes
                attributes_and_documentation: A dict of doc strings of the class attributes
        """
        if "get" in class_methods:
            # Get the operation and shape for the 'get' method
            get_operation = self.operations["Describe" + resource_name]
            get_operation_shape = get_operation["output"]["shape"]

            # Use 'get' operation input as the required class attributes.
            # These are the mimumum identifing attributes for a resource object (ie, required for refresh())
            get_operation_input_shape = get_operation["input"]["shape"]
            required_attributes = self.shapes[get_operation_input_shape].get("required", [])

            # Generate the class attributes based on the shape
            class_attributes, class_attributes_string = (
                self.shapes_extractor.generate_data_shape_members_and_string_body(
                    shape=get_operation_shape, required_override=tuple(required_attributes)
                )
            )
            attributes_and_documentation = (
                self.shapes_extractor.fetch_shape_members_and_doc_strings(get_operation_shape)
            )
            return class_attributes, class_attributes_string, attributes_and_documentation
        elif "get_all" in class_methods:
            # Get the operation and shape for the 'get_all' method
            list_operation = self.operations["List" + resource_name + "s"]
            list_operation_output_shape = list_operation["output"]["shape"]
            list_operation_output_members = self.shapes[list_operation_output_shape]["members"]

            # Use the object shape of 'get_all' operation output as the required class attributes.
            filtered_list_operation_output_members = next(
                {key: value}
                for key, value in list_operation_output_members.items()
                if key != "NextToken"
            )

<<<<<<< HEAD
        # Generate the class attributes based on the shape
        class_attributes = self.shapes_extractor.generate_data_shape_members_and_string_body(
            shape=get_operation_shape, required_override=tuple(required_attributes)
        )

        class_attributes_list = list(class_attributes)
        # Some resources are configured in the service.json inconsistently.
        # These resources take in the main identifier in the create and get methods , but is not present in the describe response output
        # Hence for consistent behaviour of functions such as refresh and delete, the identifiers are hardcoded
        if resource_name == "ImageVersion":
            class_attributes_list[0]["image_name"] = "str"
            class_attributes_list[1] = "image_name: str\n" + class_attributes_list[1]
        if resource_name == "Workteam":
            class_attributes_list[0]["workteam_name"] = "str"
            class_attributes_list[1] = "workteam_name: str\n" + class_attributes_list[1]
        if resource_name == "Workforce":
            class_attributes_list[0]["workforce_name"] = "str"
            class_attributes_list[1] = "workforce_name: str\n" + class_attributes_list[1]
        if resource_name == "SubscribedWorkteam":
            class_attributes_list[0]["workteam_arn"] = "str"
            class_attributes_list[1] = "workteam_arn: str\n" + class_attributes_list[1]

        if resource_name == "HubContent":
            class_attributes_list[0]["hub_name"] = "Optional[str] = Unassigned()"
            class_attributes_list[1] = class_attributes_list[1].replace("hub_name: str", "")
            class_attributes_list[1] = (
                class_attributes_list[1] + "hub_name: Optional[str] = Unassigned()"
            )

        return class_attributes_list
=======
            summaries_key = next(iter(filtered_list_operation_output_members))
            summaries_shape_name = filtered_list_operation_output_members[summaries_key]["shape"]
            summary_name = self.shapes[summaries_shape_name]["member"]["shape"]
            required_attributes = self.shapes[summary_name].get("required", [])

            # Generate the class attributes based on the shape
            class_attributes, class_attributes_string = (
                self.shapes_extractor.generate_data_shape_members_and_string_body(
                    shape=summary_name, required_override=tuple(required_attributes)
                )
            )
            attributes_and_documentation = (
                self.shapes_extractor.fetch_shape_members_and_doc_strings(summary_name)
            )
            return class_attributes, class_attributes_string, attributes_and_documentation
        else:
            return None
>>>>>>> 8514a323

    def _get_shape_attr_documentation_string(
        self, attributes_and_documentation, exclude_resource_attrs=None
    ) -> str:
        documentation_string = ""
        for attribute, documentation in attributes_and_documentation.items():
            attribute_snake = pascal_to_snake(attribute)
            if exclude_resource_attrs and attribute_snake in exclude_resource_attrs:
                #  exclude resource attributes from documentation
                continue
            else:
                if documentation == None:
                    documentation_string += f"{attribute_snake}: \n"
                else:
                    documentation_string += f"{attribute_snake}: {documentation}\n"
        documentation_string = add_indent(documentation_string)
        return remove_html_tags(documentation_string)

    def _generate_create_method_args(
        self, operation_input_shape_name: str, resource_name: str
    ) -> str:
        """Generates the arguments for a method.
        Args:
            operation_input_shape_name (str): The name of the input shape for the operation.
        Returns:
            str: The generated arguments string.
        """
        typed_shape_members = self.shapes_extractor.generate_shape_members(
            operation_input_shape_name
        )
        resource_name_in_snake_case = pascal_to_snake(resource_name)
        method_args = ""
        last_key = list(typed_shape_members.keys())[-1]
        for attr, attr_type in typed_shape_members.items():
            method_parameter_type = attr_type
            if (
                attr.endswith("name")
                and attr[: -len("_name")] != resource_name_in_snake_case
                and attr != "name"
                and snake_to_pascal(attr[: -len("_name")]) in self.resource_names
            ):
                if attr_type.startswith("Optional"):
                    method_args += f"{attr}: Optional[Union[str, object]] = Unassigned(),"
                else:
                    method_args += f"{attr}: Union[str, object],"
            else:
                method_args += f"{attr}: {method_parameter_type},"
            if attr != last_key:
                method_args += "\n"
        method_args = add_indent(method_args)
        return method_args

    # TODO: use this method to replace _generate_operation_input_args
    def _generate_operation_input_args_updated(
        self,
        resource_operation: dict,
        is_class_method: bool,
        resource_attributes: list,
        exclude_list: list = [],
    ) -> str:
        """Generate the operation input arguments string.

        Args:
            resource_operation (dict): The resource operation dictionary.
            is_class_method (bool): Indicates method is class method, else object method.

        Returns:
            str: The formatted operation input arguments string.
        """
        input_shape_name = resource_operation["input"]["shape"]
        input_shape_members = list(self.shapes[input_shape_name]["members"].keys())

        if is_class_method:
            args = (
                f"'{member}': {convert_to_snake_case(member)}"
                for member in input_shape_members
                if convert_to_snake_case(member) not in exclude_list
            )
        else:
            args = []
            for member in input_shape_members:
                if convert_to_snake_case(member) not in exclude_list:
                    if convert_to_snake_case(member) in resource_attributes:
                        args.append(f"'{member}': self.{convert_to_snake_case(member)}")
                    else:
                        args.append(f"'{member}': {convert_to_snake_case(member)}")

        operation_input_args = ",\n".join(args)
        operation_input_args += ","
        operation_input_args = add_indent(operation_input_args, 8)

        return operation_input_args

    def _generate_operation_input_args(
        self, resource_operation: dict, is_class_method: bool, exclude_list: list = []
    ) -> str:
        """Generate the operation input arguments string.

        Args:
            resource_operation (dict): The resource operation dictionary.
            is_class_method (bool): Indicates method is class method, else object method.

        Returns:
            str: The formatted operation input arguments string.
        """
        input_shape_name = resource_operation["input"]["shape"]
        input_shape_members = list(self.shapes[input_shape_name]["members"].keys())

        if is_class_method:
            args = (
                f"'{member}': {convert_to_snake_case(member)}"
                for member in input_shape_members
                if convert_to_snake_case(member) not in exclude_list
            )
        else:
            args = (
                f"'{member}': self.{convert_to_snake_case(member)}"
                for member in input_shape_members
                if convert_to_snake_case(member) not in exclude_list
            )

        operation_input_args = ",\n".join(args)
        operation_input_args += ","
        operation_input_args = add_indent(operation_input_args, 8)

        return operation_input_args

    def _generate_operation_input_necessary_args(
        self, resource_operation: dict, resource_attributes: list
    ) -> str:
        """
        Generate the operation input arguments string.
        This will try to re-use args from the object attributes if present and it not presebt will use te ones provided in the parameter.
        Args:
            resource_operation (dict): The resource operation dictionary.
            is_class_method (bool): Indicates method is class method, else object method.

        Returns:
            str: The formatted operation input arguments string.
        """
        input_shape_name = resource_operation["input"]["shape"]
        input_shape_members = list(self.shapes[input_shape_name]["members"].keys())

        args = list()
        for member in input_shape_members:
            if convert_to_snake_case(member) in resource_attributes:
                args.append(f"'{member}': self.{convert_to_snake_case(member)}")
            else:
                args.append(f"'{member}': {convert_to_snake_case(member)}")

        operation_input_args = ",\n".join(args)
        operation_input_args += ","
        operation_input_args = add_indent(operation_input_args, 8)

        return operation_input_args

    def _generate_method_args(
        self, operation_input_shape_name: str, exclude_list: list = []
    ) -> str:
        """Generates the arguments for a method.
        This will exclude attributes in the exclude_list from the arguments. For example, This is used for update() method
         which does not require the resource identifier attributes to be passed as arguments.

        Args:
            operation_input_shape_name (str): The name of the input shape for the operation.
            exclude_list (list): The list of attributes to exclude from the arguments.

        Returns:
            str: The generated arguments string.
        """
        typed_shape_members = self.shapes_extractor.generate_shape_members(
            operation_input_shape_name
        )

        args = (
            f"{attr}: {attr_type}"
            for attr, attr_type in typed_shape_members.items()
            if attr not in exclude_list
        )
        method_args = ",\n".join(args)
        if not method_args:
            return ""
        method_args += ","
        method_args = add_indent(method_args)
        return method_args

    def _generate_get_args(self, resource_name: str, operation_input_shape_name: str) -> str:
        """
        Generates a resource identifier based on the required members for the Describe and Create operations.

        Args:
            resource_name (str): The name of the resource.
            operation_input_shape_name (str): The name of the input shape for the operation.

        Returns:
            str: The generated resource identifier.
        """
        describe_operation = self.operations["Describe" + resource_name]
        describe_operation_input_shape_name = describe_operation["input"]["shape"]

        required_members = self.shapes_extractor.get_required_members(
            describe_operation_input_shape_name
        )

        operation_required_members = self.shapes_extractor.get_required_members(
            operation_input_shape_name
        )

        identifiers = []
        for member in required_members:
            if member not in operation_required_members:
                identifiers.append(f"{member}=response['{snake_to_pascal(member)}']")
            else:
                identifiers.append(f"{member}={member}")

        get_args = ", ".join(identifiers)
        return get_args

    def generate_create_method(self, resource_name: str, **kwargs) -> str:
        """
        Auto-generate the CREATE method for a resource.

        Args:
            resource_name (str): The resource name.

        Returns:
            str: The formatted Create Method template.

        """
        # Get the operation and shape for the 'create' method
        operation_name = "Create" + resource_name
        operation_metadata = self.operations[operation_name]
        operation_input_shape_name = operation_metadata["input"]["shape"]

        # Generate the arguments for the 'create' method
        create_args = self._generate_create_method_args(operation_input_shape_name, resource_name)

        operation_input_args = self._generate_operation_input_args(
            operation_metadata, is_class_method=True
        )

        # Convert the resource name to snake case
        resource_lower = convert_to_snake_case(resource_name)

        # Convert the operation name to snake case
        operation = convert_to_snake_case(operation_name)

        get_args = self._generate_get_args(resource_name, operation_input_shape_name)

        docstring = self._generate_docstring(
            title=f"Create a {resource_name} resource",
            operation_name=operation_name,
            resource_name=resource_name,
            operation_input_shape_name=operation_input_shape_name,
            include_session_region=True,
            include_return_resource_docstring=True,
            include_intelligent_defaults_errors=True,
        )
        # Format the method using the CREATE_METHOD_TEMPLATE
        if kwargs["needs_defaults_decorator"]:
            formatted_method = CREATE_METHOD_TEMPLATE.format(
                docstring=docstring,
                resource_name=resource_name,
                create_args=create_args,
                resource_lower=resource_lower,
                service_name="sagemaker",  # TODO: change service name based on the service - runtime, sagemaker, etc.
                operation_input_args=operation_input_args,
                operation=operation,
                get_args=get_args,
            )
        else:
            formatted_method = CREATE_METHOD_TEMPLATE_WITHOUT_DEFAULTS.format(
                docstring=docstring,
                resource_name=resource_name,
                create_args=create_args,
                resource_lower=resource_lower,
                service_name="sagemaker",  # TODO: change service name based on the service - runtime, sagemaker, etc.
                operation_input_args=operation_input_args,
                operation=operation,
                get_args=get_args,
            )

        # Return the formatted method
        return formatted_method

    @lru_cache
    def _fetch_shape_errors_and_doc_strings(self, operation):
        operation_dict = self.operations[operation]
        errors = operation_dict.get("errors", [])
        shape_errors_and_docstrings = {}
        if errors:
            for e in errors:
                error_shape = e["shape"]
                error_shape_dict = self.shapes[error_shape]
                error_shape_documentation = error_shape_dict.get("documentation").strip()
                shape_errors_and_docstrings[error_shape] = error_shape_documentation
        sorted_keys = sorted(shape_errors_and_docstrings.keys())
        return {key: shape_errors_and_docstrings[key] for key in sorted_keys}

    def _exception_docstring(self, operation: str) -> str:
        _docstring = RESOURCE_METHOD_EXCEPTION_DOCSTRING
        for error, documentaion in self._fetch_shape_errors_and_doc_strings(operation).items():
            _docstring += f"\n    {error}: {remove_html_tags(documentaion).strip()}"
        return _docstring

    def _generate_docstring(
        self,
        title: str,
        operation_name: str,
        resource_name: str,
        operation_input_shape_name: str = None,
        include_session_region: bool = False,
        include_return_resource_docstring: bool = False,
        return_string: str = None,
        include_intelligent_defaults_errors: bool = False,
        exclude_resource_attrs: list = None,
    ) -> str:
        """
        Generate the docstring for a method of a resource.

        Args:
            title (str): The title of the docstring.
            operation_name (str): The name of the operation.
            resource_name (str): The name of the resource.
            operation_input_shape_name (str): The name of the operation input shape.
            include_session_region (bool): Whether to include session and region documentation.
            include_return_resource_docstring (bool): Whether to include resource-specific documentation.
            return_string (str): The return string.
            include_intelligent_defaults_errors (bool): Whether to include intelligent defaults errors.
            exclude_resource_attrs (list): A list of attributes to exclude from the docstring.

        Returns:
            str: The generated docstring for the IMPORT method.
        """
        docstring = f"{title}\n\n"
        if operation_input_shape_name:
            _shape_attr_documentation_string = self._get_shape_attr_documentation_string(
                self.shapes_extractor.fetch_shape_members_and_doc_strings(
                    operation_input_shape_name
                ),
                exclude_resource_attrs=exclude_resource_attrs,
            )
            if _shape_attr_documentation_string:
                docstring += f"Parameters:\n"
                docstring += _shape_attr_documentation_string
            if not include_session_region:
                docstring += "\n"

        if include_session_region:
            docstring += add_indent(f"session: Boto3 session.\nregion: Region name.\n\n")

        if include_return_resource_docstring:
            docstring += f"Returns:\n" f"    The {resource_name} resource.\n"
        elif return_string:
            docstring += return_string

        docstring += self._exception_docstring(operation_name)

        if include_intelligent_defaults_errors:
            subclasses = set(IntelligentDefaultsError.__subclasses__())
            _id_exception_docstrings = [
                f"\n    {subclass.__name__}: {subclass.__doc__}" for subclass in subclasses
            ]
            sorted_id_exception_docstrings = sorted(_id_exception_docstrings)
            docstring += "".join(sorted_id_exception_docstrings)
        docstring = add_indent(f'"""\n{docstring}\n"""\n', 4)

        return docstring

    def generate_import_method(self, resource_name: str) -> str:
        """
        Auto-generate the IMPORT method for a resource.

        Args:
            resource_name (str): The resource name.

        Returns:
            str: The formatted Import Method template.

        """
        # Get the operation and shape for the 'import' method
        operation_name = "Import" + resource_name
        operation_metadata = self.operations[operation_name]
        operation_input_shape_name = operation_metadata["input"]["shape"]

        # Generate the arguments for the 'import' method
        import_args = self._generate_method_args(operation_input_shape_name)

        operation_input_args = self._generate_operation_input_args(
            operation_metadata, is_class_method=True
        )

        # Convert the resource name to snake case
        resource_lower = convert_to_snake_case(resource_name)

        # Convert the operation name to snake case
        operation = convert_to_snake_case(operation_name)

        get_args = self._generate_get_args(resource_name, operation_input_shape_name)

        docstring = self._generate_docstring(
            title=f"Import a {resource_name} resource",
            operation_name=operation_name,
            resource_name=resource_name,
            operation_input_shape_name=operation_input_shape_name,
            include_session_region=True,
            include_return_resource_docstring=True,
        )

        # Format the method using the IMPORT_METHOD_TEMPLATE
        formatted_method = IMPORT_METHOD_TEMPLATE.format(
            docstring=docstring,
            resource_name=resource_name,
            import_args=import_args,
            resource_lower=resource_lower,
            service_name="sagemaker",  # TODO: change service name based on the service - runtime, sagemaker, etc.
            operation_input_args=operation_input_args,
            operation=operation,
            get_args=get_args,
        )

        # Return the formatted method
        return formatted_method

    def generate_get_name_method(self, resource_lower: str) -> str:
        """
        Autogenerate the method that would return the identifier of the object
        Args:
            resource_name: Name of Resource
        Returns:
            str: Formatted Get Name Method
        """
        return GET_NAME_METHOD_TEMPLATE.format(resource_lower=resource_lower)

    def generate_update_method(self, resource_name: str, **kwargs) -> str:
        """
        Auto-generate the UPDATE method for a resource.

        Args:
            resource_name (str): The resource name.

        Returns:
            str: The formatted Update Method template.

        """
        # Get the operation and shape for the 'update' method
        operation_name = "Update" + resource_name
        operation_metadata = self.operations[operation_name]
        operation_input_shape_name = operation_metadata["input"]["shape"]

        required_members = self.shapes[operation_input_shape_name]["required"]

        # Exclude any required attributes that are already present as resource attributes and are also identifiers
        exclude_required_attributes = []
        for member in required_members:
            snake_member = convert_to_snake_case(member)
            if snake_member in kwargs["resource_attributes"] and any(
                id in snake_member for id in ["name", "arn", "id"]
            ):
                exclude_required_attributes.append(snake_member)

        # Generate the arguments for the 'update' method
        update_args = self._generate_method_args(
            operation_input_shape_name, exclude_required_attributes
        )

        operation_input_args = self._generate_operation_input_necessary_args(
            operation_metadata, exclude_required_attributes
        )

        # Convert the resource name to snake case
        resource_lower = convert_to_snake_case(resource_name)

        # Convert the operation name to snake case
        operation = convert_to_snake_case(operation_name)

        docstring = self._generate_docstring(
            title=f"Update a {resource_name} resource",
            operation_name=operation_name,
            resource_name=resource_name,
            operation_input_shape_name=operation_input_shape_name,
            include_session_region=False,
            include_return_resource_docstring=True,
            exclude_resource_attrs=kwargs["resource_attributes"],
        )

        # Format the method using the CREATE_METHOD_TEMPLATE
        if kwargs["needs_defaults_decorator"]:
            formatted_method = UPDATE_METHOD_TEMPLATE.format(
                docstring=docstring,
                service_name="sagemaker",
                resource_name=resource_name,
                resource_lower=resource_lower,
                update_args=update_args,
                operation_input_args=operation_input_args,
                operation=operation,
            )
        else:
            formatted_method = UPDATE_METHOD_TEMPLATE_WITHOUT_DECORATOR.format(
                docstring=docstring,
                service_name="sagemaker",
                resource_name=resource_name,
                resource_lower=resource_lower,
                update_args=update_args,
                operation_input_args=operation_input_args,
                operation=operation,
            )

        # Return the formatted method
        return formatted_method

    def generate_invoke_method(self, resource_name: str, **kwargs) -> str:
        """
        Auto-generate the INVOKE ASYNC method for a resource.

        Args:
            resource_name (str): The resource name.

        Returns:
            str: The formatted Update Method template.

        """
        # Get the operation and shape for the 'create' method
        operation_name = "Invoke" + resource_name
        operation_metadata = self.operations[operation_name]
        operation_input_shape_name = operation_metadata["input"]["shape"]

        # Generate the arguments for the 'create' method
        invoke_args = self._generate_method_args(
            operation_input_shape_name, kwargs["resource_attributes"]
        )

        operation_input_args = self._generate_operation_input_necessary_args(
            operation_metadata, kwargs["resource_attributes"]
        )

        # Convert the resource name to snake case
        resource_lower = convert_to_snake_case(resource_name)

        # Convert the operation name to snake case
        operation = convert_to_snake_case(operation_name)

        # generate docstring
        docstring = self._generate_docstring(
            title=f"Invoke a {resource_name} resource",
            operation_name=operation_name,
            resource_name=resource_name,
            operation_input_shape_name=operation_input_shape_name,
            include_session_region=False,
            include_return_resource_docstring=False,
            return_string=f"\nReturns:\n" f"    The Invoke response.\n",
            exclude_resource_attrs=kwargs["resource_attributes"],
        )
        # Format the method using the CREATE_METHOD_TEMPLATE
        formatted_method = INVOKE_METHOD_TEMPLATE.format(
            docstring=docstring,
            service_name="sagemaker-runtime",
            invoke_args=invoke_args,
            resource_name=resource_name,
            resource_lower=resource_lower,
            operation_input_args=operation_input_args,
            operation=operation,
        )

        # Return the formatted method
        return formatted_method

    def generate_invoke_async_method(self, resource_name: str, **kwargs) -> str:
        """
        Auto-generate the INVOKE method for a resource.

        Args:
            resource_name (str): The resource name.

        Returns:
            str: The formatted Update Method template.

        """
        # Get the operation and shape for the 'create' method
        operation_name = "Invoke" + resource_name + "Async"
        operation_metadata = self.operations[operation_name]
        operation_input_shape_name = operation_metadata["input"]["shape"]

        # Generate the arguments for the 'create' method
        invoke_args = self._generate_method_args(
            operation_input_shape_name, kwargs["resource_attributes"]
        )

        operation_input_args = self._generate_operation_input_necessary_args(
            operation_metadata, kwargs["resource_attributes"]
        )

        # Convert the resource name to snake case
        resource_lower = convert_to_snake_case(resource_name)

        # Convert the operation name to snake case
        operation = convert_to_snake_case(operation_name)

        # generate docstring
        docstring = self._generate_docstring(
            title=f"Invoke Async a {resource_name} resource",
            operation_name=operation_name,
            resource_name=resource_name,
            operation_input_shape_name=operation_input_shape_name,
            include_session_region=False,
            include_return_resource_docstring=False,
            return_string=f"\nReturns:\n" f"    The Invoke response.\n",
            exclude_resource_attrs=kwargs["resource_attributes"],
        )
        # Format the method using the CREATE_METHOD_TEMPLATE
        formatted_method = INVOKE_ASYNC_METHOD_TEMPLATE.format(
            docstring=docstring,
            service_name="sagemaker-runtime",
            create_args=invoke_args,
            resource_name=resource_name,
            resource_lower=resource_lower,
            operation_input_args=operation_input_args,
            operation=operation,
        )

        # Return the formatted method
        return formatted_method

    def generate_invoke_with_response_stream_method(self, resource_name: str, **kwargs) -> str:
        """
        Auto-generate the INVOKE with response stream method for a resource.

        Args:
            resource_name (str): The resource name.

        Returns:
            str: The formatted Update Method template.

        """
        # Get the operation and shape for the 'create' method
        operation_name = "Invoke" + resource_name + "WithResponseStream"
        operation_metadata = self.operations[operation_name]
        operation_input_shape_name = operation_metadata["input"]["shape"]

        # Generate the arguments for the 'create' method
        invoke_args = self._generate_method_args(
            operation_input_shape_name, kwargs["resource_attributes"]
        )

        operation_input_args = self._generate_operation_input_necessary_args(
            operation_metadata, kwargs["resource_attributes"]
        )

        # Convert the resource name to snake case
        resource_lower = convert_to_snake_case(resource_name)

        # Convert the operation name to snake case
        operation = convert_to_snake_case(operation_name)

        # generate docstring
        docstring = self._generate_docstring(
            title=f"Invoke with response stream a {resource_name} resource",
            operation_name=operation_name,
            resource_name=resource_name,
            operation_input_shape_name=operation_input_shape_name,
            include_session_region=False,
            include_return_resource_docstring=False,
            return_string=f"\nReturns:\n" f"    The Invoke response.\n",
            exclude_resource_attrs=kwargs["resource_attributes"],
        )
        # Format the method using the CREATE_METHOD_TEMPLATE
        formatted_method = INVOKE_WITH_RESPONSE_STREAM_METHOD_TEMPLATE.format(
            docstring=docstring,
            service_name="sagemaker-runtime",
            create_args=invoke_args,
            resource_name=resource_name,
            resource_lower=resource_lower,
            operation_input_args=operation_input_args,
            operation=operation,
        )

        # Return the formatted method
        return formatted_method

    def generate_get_method(self, resource_name: str) -> str:
        """
        Auto-generate the GET method (describe API) for a resource.

        Args:
            resource_name (str): The resource name.

        Returns:
            str: The formatted Get Method template.

        """
        operation_name = "Describe" + resource_name
        operation_metadata = self.operations[operation_name]
        resource_operation_input_shape_name = operation_metadata["input"]["shape"]
        resource_operation_output_shape_name = operation_metadata["output"]["shape"]

        operation_input_args = self._generate_operation_input_args(
            operation_metadata, is_class_method=True
        )

        # Generate the arguments for the 'update' method
        describe_args = self._generate_method_args(resource_operation_input_shape_name)

        resource_lower = convert_to_snake_case(resource_name)

        operation = convert_to_snake_case(operation_name)

        # generate docstring
        docstring = self._generate_docstring(
            title=f"Get a {resource_name} resource",
            operation_name=operation_name,
            resource_name=resource_name,
            operation_input_shape_name=resource_operation_input_shape_name,
            include_session_region=True,
            include_return_resource_docstring=True,
        )

        formatted_method = GET_METHOD_TEMPLATE.format(
            docstring=docstring,
            resource_name=resource_name,
            service_name="sagemaker",  # TODO: change service name based on the service - runtime, sagemaker, etc.
            describe_args=describe_args,
            resource_lower=resource_lower,
            operation_input_args=operation_input_args,
            operation=operation,
            describe_operation_output_shape=resource_operation_output_shape_name,
        )
        return formatted_method

    def generate_refresh_method(self, resource_name: str, **kwargs) -> str:
        """Auto-Generate 'refresh' object Method [describe API] for a resource.

        Args:
            resource_name (str): The resource name.

        Returns:
            str: The formatted refresh Method template.
        """
        operation_name = "Describe" + resource_name
        operation_metadata = self.operations[operation_name]
        resource_operation_input_shape_name = operation_metadata["input"]["shape"]
        resource_operation_output_shape_name = operation_metadata["output"]["shape"]

        # Generate the arguments for the 'refresh' method
        refresh_args = self._generate_method_args(
            resource_operation_input_shape_name, kwargs["resource_attributes"]
        )

        operation_input_args = self._generate_operation_input_necessary_args(
            operation_metadata, kwargs["resource_attributes"]
        )

        operation = convert_to_snake_case(operation_name)

        # generate docstring
        docstring = self._generate_docstring(
            title=f"Refresh a {resource_name} resource",
            operation_name=operation_name,
            resource_name=resource_name,
            include_session_region=False,
            include_return_resource_docstring=True,
        )

        formatted_method = REFRESH_METHOD_TEMPLATE.format(
            docstring=docstring,
            resource_name=resource_name,
            operation_input_args=operation_input_args,
            refresh_args=refresh_args,
            operation=operation,
            describe_operation_output_shape=resource_operation_output_shape_name,
        )
        return formatted_method

    def generate_delete_method(self, resource_name: str, **kwargs) -> str:
        """Auto-Generate 'delete' object Method [delete API] for a resource.

        Args:
            resource_name (str): The resource name.

        Returns:
            str: The formatted delete Method template.
        """
        operation_name = "Delete" + resource_name
        operation_metadata = self.operations[operation_name]
        resource_operation_input_shape_name = operation_metadata["input"]["shape"]

        # Generate the arguments for the 'update' method
        delete_args = self._generate_method_args(
            resource_operation_input_shape_name, kwargs["resource_attributes"]
        )
        operation_input_args = self._generate_operation_input_necessary_args(
            operation_metadata, kwargs["resource_attributes"]
        )

        operation = convert_to_snake_case(operation_name)

        # generate docstring
        docstring = self._generate_docstring(
            title=f"Delete a {resource_name} resource",
            operation_name=operation_name,
            resource_name=resource_name,
            include_session_region=False,
            include_return_resource_docstring=False,
        )

        formatted_method = DELETE_METHOD_TEMPLATE.format(
            docstring=docstring,
            resource_name=resource_name,
            delete_args=delete_args,
            operation_input_args=operation_input_args,
            operation=operation,
        )
        return formatted_method

    def generate_stop_method(self, resource_name: str) -> str:
        """Auto-Generate 'stop' object Method [delete API] for a resource.

        Args:
            resource_name (str): The resource name.

        Returns:
            str: The formatted stop Method template.
        """
        operation_name = "Stop" + resource_name
        operation_metadata = self.operations[operation_name]

        operation_input_args = self._generate_operation_input_args(
            operation_metadata, is_class_method=False
        )

        operation = convert_to_snake_case(operation_name)

        # generate docstring
        docstring = self._generate_docstring(
            title=f"Stop a {resource_name} resource",
            operation_name=operation_name,
            resource_name=resource_name,
            include_session_region=False,
            include_return_resource_docstring=False,
        )

        formatted_method = STOP_METHOD_TEMPLATE.format(
            docstring=docstring,
            resource_name=resource_name,
            operation_input_args=operation_input_args,
            operation=operation,
        )
        return formatted_method

    def generate_method(self, method: Method, resource_attributes: list):
        # TODO: Use special templates for some methods with different formats like list and wait
        if method.method_name.startswith("get_all"):
            return self.generate_additional_get_all_method(method, resource_attributes)
        operation_metadata = self.operations[method.operation_name]
        operation_input_shape_name = operation_metadata["input"]["shape"]
        if method.method_type == MethodType.CLASS.value:
            decorator = "@classmethod"
            method_args = add_indent("cls,\n", 4)
            method_args += self._generate_method_args(operation_input_shape_name)
            operation_input_args = self._generate_operation_input_args_updated(
                operation_metadata, True, resource_attributes
            )
            _get_shape_attr_documentation_string = self._get_shape_attr_documentation_string(
                self.shapes_extractor.fetch_shape_members_and_doc_strings(
                    operation_input_shape_name
                )
            )
        else:
            decorator = ""
            method_args = add_indent("self,\n", 4)
            method_args += (
                self._generate_method_args(operation_input_shape_name, resource_attributes) + "\n"
            )
            operation_input_args = self._generate_operation_input_args_updated(
                operation_metadata, False, resource_attributes
            )
            _get_shape_attr_documentation_string = self._get_shape_attr_documentation_string(
                self.shapes_extractor.fetch_shape_members_and_doc_strings(
                    operation_input_shape_name
                ),
                exclude_resource_attrs=resource_attributes,
            )
        method_args += add_indent("session: Optional[Session] = None,\n", 4)
        method_args += add_indent("region: Optional[str] = None,", 4)

        if method.return_type == "None":
            return_type = "None"
            deserialize_response = ""
        elif method.return_type in BASIC_RETURN_TYPES:
            return_type = f"Optional[{method.return_type}]"
            deserialize_response = DESERIALIZE_RESPONSE_TO_BASIC_TYPE_TEMPLATE
        else:
            if method.return_type == "cls":
                return_type = f'Optional["{method.resource_name}"]'
                return_type_conversion = "cls"
            else:
                return_type = f"Optional[{method.return_type}]"
                return_type_conversion = method.return_type
            operation_output_shape = operation_metadata["output"]["shape"]
            deserialize_response = DESERIALIZE_RESPONSE_TEMPLATE.format(
                operation_output_shape=operation_output_shape,
                return_type_conversion=return_type_conversion,
            )

        serialize_operation_input = SERIALIZE_INPUT_TEMPLATE.format(
            operation_input_args=operation_input_args
        )
        initialize_client = INITIALIZE_CLIENT_TEMPLATE.format(service_name=method.service_name)
        call_operation_api = CALL_OPERATION_API_TEMPLATE.format(
            operation=convert_to_snake_case(method.operation_name)
        )

        # generate docstring
        docstring = f"{method.docstring_title}\n\n"
        if _get_shape_attr_documentation_string:
            docstring += f"Parameters:\n"
            docstring += _get_shape_attr_documentation_string
            docstring += add_indent(f"session: Boto3 session.\nregion: Region name.\n\n")

        docstring = add_indent(f'"""\n{docstring}\n"""\n', 4)

        formatted_method = GENERIC_METHOD_TEMPLATE.format(
            docstring=docstring,
            decorator=decorator,
            method_name=method.method_name,
            method_args=method_args,
            return_type=return_type,
            serialize_operation_input=serialize_operation_input,
            initialize_client=initialize_client,
            call_operation_api=call_operation_api,
            deserialize_response=deserialize_response,
        )
        return formatted_method

    def generate_additional_get_all_method(self, method: Method, resource_attributes: list):
        """Auto-Generate methods that return a list of objects.

        Args:
            resource_name (str): The resource name.

        Returns:
            str: The formatted method code.
        """
        # TODO: merge this with generate_get_all_method
        operation_metadata = self.operations[method.operation_name]
        operation_input_shape_name = operation_metadata["input"]["shape"]
        exclude_list = ["next_token", "max_results"]
        if method.method_type == MethodType.CLASS.value:
            decorator = "@classmethod"
            method_args = add_indent("cls,\n", 4)
            method_args += self._generate_method_args(operation_input_shape_name, exclude_list)
            operation_input_args = self._generate_operation_input_args_updated(
                operation_metadata, True, resource_attributes, exclude_list
            )
            _get_shape_attr_documentation_string = self._get_shape_attr_documentation_string(
                self.shapes_extractor.fetch_shape_members_and_doc_strings(
                    operation_input_shape_name
                )
            )
        else:
            decorator = ""
            method_args = add_indent("self,\n", 4)
            method_args += self._generate_method_args(
                operation_input_shape_name, exclude_list + resource_attributes
            )
            operation_input_args = self._generate_operation_input_args_updated(
                operation_metadata, False, resource_attributes, exclude_list
            )
            _get_shape_attr_documentation_string = self._get_shape_attr_documentation_string(
                self.shapes_extractor.fetch_shape_members_and_doc_strings(
                    operation_input_shape_name
                ),
                exclude_resource_attrs=resource_attributes,
            )
        method_args += add_indent("session: Optional[Session] = None,\n", 4)
        method_args += add_indent("region: Optional[str] = None,", 4)

        if method.return_type == method.resource_name:
            return_type = f'ResourceIterator["{method.resource_name}"]'
        else:
            return_type = f"ResourceIterator[{method.return_type}]"

        get_list_operation_output_shape = operation_metadata["output"]["shape"]
        list_operation_output_members = self.shapes[get_list_operation_output_shape]["members"]

        filtered_list_operation_output_members = next(
            {key: value}
            for key, value in list_operation_output_members.items()
            if key != "NextToken"
        )
        summaries_key = next(iter(filtered_list_operation_output_members))
        summaries_shape_name = filtered_list_operation_output_members[summaries_key]["shape"]
        summary_name = self.shapes[summaries_shape_name]["member"]["shape"]

        list_method = convert_to_snake_case(method.operation_name)

        # TODO: add rules for custom key mapping and list methods with no args
        resource_iterator_args_list = [
            "client=client",
            f"list_method='{list_method}'",
            f"summaries_key='{summaries_key}'",
            f"summary_name='{summary_name}'",
            f"resource_cls={method.return_type}",
            "list_method_kwargs=operation_input_args",
        ]

        resource_iterator_args = ",\n".join(resource_iterator_args_list)
        resource_iterator_args = add_indent(resource_iterator_args, 8)
        serialize_operation_input = SERIALIZE_LIST_INPUT_TEMPLATE.format(
            operation_input_args=operation_input_args
        )
        initialize_client = INITIALIZE_CLIENT_TEMPLATE.format(service_name=method.service_name)
        deserialize_response = RETURN_ITERATOR_TEMPLATE.format(
            resource_iterator_args=resource_iterator_args
        )

        # generate docstring
        docstring = f"{method.docstring_title}\n\n"
        if _get_shape_attr_documentation_string:
            docstring += f"Parameters:\n"
            docstring += _get_shape_attr_documentation_string
            docstring += add_indent(f"session: Boto3 session.\nregion: Region name.\n\n")

        docstring = add_indent(f'"""\n{docstring}\n"""\n', 4)

        return GENERIC_METHOD_TEMPLATE.format(
            docstring=docstring,
            decorator=decorator,
            method_name=method.method_name,
            method_args=method_args,
            return_type=return_type,
            serialize_operation_input=serialize_operation_input,
            initialize_client=initialize_client,
            call_operation_api="",
            deserialize_response=deserialize_response,
        )

    def _get_failure_reason_ref(self, resource_name: str) -> str:
        """Get the failure reason reference for a resource object.
        Args:
            resource_name (str): The resource name.
        Returns:
            str: The failure reason reference for resource object
        """
        describe_output = self.operations["Describe" + resource_name]["output"]["shape"]
        shape_members = self.shapes[describe_output]

        for member in shape_members["members"]:
            if "FailureReason" in member or "StatusMessage" in member:
                return f"self.{convert_to_snake_case(member)}"

        return "'(Unknown)'"

    def generate_wait_method(self, resource_name: str) -> str:
        """Auto-Generate WAIT Method for a waitable resource.

        Args:
            resource_name (str): The resource name.

        Returns:
            str: The formatted Wait Method template.
        """
        resource_status_chain, resource_states = (
            self.resources_extractor.get_status_chain_and_states(resource_name)
        )

        # Get terminal states for resource
        terminal_resource_states = []
        for state in resource_states:
            # Handles when a resource has terminal states like UpdateCompleted, CreateFailed, etc.
            # Checking lower because case is not consistent accross resources (ie, COMPLETED vs Completed)
            if any(terminal_state.lower() in state.lower() for terminal_state in TERMINAL_STATES):
                terminal_resource_states.append(state)

        # Get resource status key path
        status_key_path = ""
        for member in resource_status_chain:
            status_key_path += f'.{convert_to_snake_case(member["name"])}'

        failure_reason = self._get_failure_reason_ref(resource_name)
        formatted_failed_block = FAILED_STATUS_ERROR_TEMPLATE.format(
            resource_name=resource_name, reason=failure_reason
        )
        formatted_failed_block = add_indent(formatted_failed_block, 12)

        formatted_method = WAIT_METHOD_TEMPLATE.format(
            terminal_resource_states=terminal_resource_states,
            status_key_path=status_key_path,
            failed_error_block=formatted_failed_block,
            resource_name=resource_name,
        )
        return formatted_method

    def generate_wait_for_status_method(self, resource_name: str) -> str:
        """Auto-Generate WAIT_FOR_STATUS Method for a waitable resource.

        Args:
            resource_name (str): The resource name.

        Returns:
            str: The formatted wait_for_status Method template.
        """
        resource_status_chain, resource_states = (
            self.resources_extractor.get_status_chain_and_states(resource_name)
        )

        # Get resource status key path
        status_key_path = ""
        for member in resource_status_chain:
            status_key_path += f'.{convert_to_snake_case(member["name"])}'

        formatted_failed_block = ""
        if any("failed" in state.lower() for state in resource_states):
            failure_reason = self._get_failure_reason_ref(resource_name)
            formatted_failed_block = FAILED_STATUS_ERROR_TEMPLATE.format(
                resource_name=resource_name, reason=failure_reason
            )
            formatted_failed_block = add_indent(formatted_failed_block, 8)

        formatted_method = WAIT_FOR_STATUS_METHOD_TEMPLATE.format(
            resource_states=resource_states,
            status_key_path=status_key_path,
            failed_error_block=formatted_failed_block,
            resource_name=resource_name,
        )
        return formatted_method

    def generate_get_all_method(self, resource_name: str) -> str:
        """Auto-Generate 'get_all' class Method [list API] for a resource.

        Args:
            resource_name (str): The resource name.

        Returns:
            str: The formatted get_all Method template.
        """
        operation_name = "List" + resource_name + "s"
        operation_metadata = self.operations[operation_name]
        operation_input_shape_name = operation_metadata["input"]["shape"]

        operation = convert_to_snake_case(operation_name)

        get_list_operation_output_shape = self.operations[operation_name]["output"]["shape"]
        list_operation_output_members = self.shapes[get_list_operation_output_shape]["members"]

        filtered_list_operation_output_members = next(
            {key: value}
            for key, value in list_operation_output_members.items()
            if key != "NextToken"
        )

        summaries_key = next(iter(filtered_list_operation_output_members))
        summaries_shape_name = filtered_list_operation_output_members[summaries_key]["shape"]

        summary_name = self.shapes[summaries_shape_name]["member"]["shape"]
        summary_members = self.shapes[summary_name]["members"].keys()

        if "Describe" + resource_name in self.operations:
            get_operation = self.operations["Describe" + resource_name]
            get_operation_input_shape = get_operation["input"]["shape"]
            get_operation_required_input = self.shapes[get_operation_input_shape].get(
                "required", []
            )
        else:
            get_operation_required_input = []

        custom_key_mapping_str = ""
        if any(member not in summary_members for member in get_operation_required_input):
            if "MonitoringJobDefinitionSummary" == summary_name:
                custom_key_mapping = {
                    "monitoring_job_definition_name": "job_definition_name",
                    "monitoring_job_definition_arn": "job_definition_arn",
                }
                custom_key_mapping_str = f"custom_key_mapping = {json.dumps(custom_key_mapping)}"
                custom_key_mapping_str = add_indent(custom_key_mapping_str, 4)
            else:
                log.warning(
                    f"Resource {resource_name} summaries do not have required members to create object instance. Resource may require custom key mapping for get_all().\n"
                    f"List {summary_name} Members: {summary_members}, Object Required Members: {get_operation_required_input}"
                )
                return ""

        resource_iterator_args_list = [
            "client=client",
            f"list_method='{operation}'",
            f"summaries_key='{summaries_key}'",
            f"summary_name='{summary_name}'",
            f"resource_cls={resource_name}",
        ]

        if custom_key_mapping_str:
            resource_iterator_args_list.append(f"custom_key_mapping=custom_key_mapping")

        exclude_list = ["next_token", "max_results"]
        get_all_args = self._generate_method_args(operation_input_shape_name, exclude_list)

        if not get_all_args.strip().strip(","):
            resource_iterator_args = ",\n".join(resource_iterator_args_list)
            resource_iterator_args = add_indent(resource_iterator_args, 8)

            formatted_method = GET_ALL_METHOD_NO_ARGS_TEMPLATE.format(
                service_name="sagemaker",
                resource=resource_name,
                operation=operation,
                custom_key_mapping=custom_key_mapping_str,
                resource_iterator_args=resource_iterator_args,
            )
            return formatted_method

        operation_input_args = self._generate_operation_input_args(
            operation_metadata, is_class_method=True, exclude_list=exclude_list
        )

        resource_iterator_args_list.append("list_method_kwargs=operation_input_args")
        resource_iterator_args = ",\n".join(resource_iterator_args_list)
        resource_iterator_args = add_indent(resource_iterator_args, 8)

        # generate docstring
        docstring = self._generate_docstring(
            title=f"Get all {resource_name} resources",
            operation_name=operation_name,
            resource_name=resource_name,
            operation_input_shape_name=operation_input_shape_name,
            include_session_region=True,
            include_return_resource_docstring=False,
            return_string=f"Returns:\n" f"    Iterator for listed {resource_name} resources.\n",
        )

        formatted_method = GET_ALL_METHOD_WITH_ARGS_TEMPLATE.format(
            docstring=docstring,
            service_name="sagemaker",
            resource=resource_name,
            get_all_args=get_all_args,
            operation_input_args=operation_input_args,
            custom_key_mapping=custom_key_mapping_str,
            resource_iterator_args=resource_iterator_args,
        )
        return formatted_method

    def generate_config_schema(self):
        """
        Generates the Config Schema that is used by json Schema to validate config jsons .
        This function creates a python file with a variable that is consumed in the scripts to further fetch configs.

        Input for generating the Schema is the service JSON that is already loaded in the class

        """
        self.resources_extractor = ResourcesExtractor()
        self.resources_plan = self.resources_extractor.get_resource_plan()

        resource_properties = {}

        for _, row in self.resources_plan.iterrows():
            resource_name = row["resource_name"]
            # Get the operation and shape for the 'get' method
            if self._is_get_in_class_methods(row["class_methods"]):
                get_operation = self.operations["Describe" + resource_name]
                get_operation_shape = get_operation["output"]["shape"]

                # Generate the class attributes based on the shape
                class_attributes = self.shapes_extractor.generate_shape_members(get_operation_shape)
                cleaned_class_attributes = self._cleanup_class_attributes_types(class_attributes)
                resource_name = row["resource_name"]

                if default_attributes := self._get_dict_with_default_configurable_attributes(
                    cleaned_class_attributes
                ):
                    resource_properties[resource_name] = {
                        TYPE: OBJECT,
                        PROPERTIES: default_attributes,
                    }

        combined_config_schema = {
            "$schema": "https://json-schema.org/draft/2020-12/schema",
            TYPE: OBJECT,
            PROPERTIES: {
                SCHEMA_VERSION: {
                    TYPE: "string",
                    "enum": ["1.0"],
                    "description": "The schema version of the document.",
                },
                SAGEMAKER: {
                    TYPE: OBJECT,
                    PROPERTIES: {
                        PYTHON_SDK: {
                            TYPE: OBJECT,
                            PROPERTIES: {
                                RESOURCES: {
                                    TYPE: OBJECT,
                                    PROPERTIES: resource_properties,
                                }
                            },
                            "required": [RESOURCES],
                        }
                    },
                    "required": [PYTHON_SDK],
                },
            },
            "required": [SAGEMAKER],
        }

        output = f"{GENERATED_CLASSES_LOCATION}/{CONFIG_SCHEMA_FILE_NAME}"
        # Open the output file
        with open(output, "w") as file:
            # Generate and write the license to the file
            file.write(
                f"SAGEMAKER_PYTHON_SDK_CONFIG_SCHEMA = {json.dumps(combined_config_schema, indent=4)}"
            )

    def _cleanup_class_attributes_types(self, class_attributes: dict) -> dict:
        """
        Helper function that creates a direct mapping of attribute to type without default parameters assigned and without Optionals
        Args:
            class_attributes: attributes of the class in raw form

        Returns:
            class attributes that have a direct mapping and can be used for processing

        """
        cleaned_class_attributes = {}
        for key, value in class_attributes.items():
            new_val = value.split("=")[0].strip()
            if new_val.startswith("Optional"):
                new_val = new_val.replace("Optional[", "")[:-1]
            cleaned_class_attributes[key] = new_val
        return cleaned_class_attributes

    def _get_dict_with_default_configurable_attributes(self, class_attributes: dict) -> dict:
        """
        Creates default attributes dict for a particular resource.
        Iterates through all class attributes and filters by attributes that have particular substrings in their name
        Args:
            class_attributes: Dict that has all the attributes of a class

        Returns:
            Dict with attributes that can be configurable

        """
        PYTHON_TYPES = ["str", "datetime.datetime", "bool", "int", "float"]
        default_attributes = {}
        for key, value in class_attributes.items():
            if value in PYTHON_TYPES or value.startswith("List"):
                for config_attribute_substring in CONFIGURABLE_ATTRIBUTE_SUBSTRINGS:
                    if config_attribute_substring in key:
                        if value.startswith("List"):
                            element = value.replace("List[", "")[:-1]
                            if element in PYTHON_TYPES:
                                default_attributes[key] = {
                                    TYPE: "array",
                                    "items": {
                                        TYPE: self._get_json_schema_type_from_python_type(element)
                                    },
                                }
                        else:
                            default_attributes[key] = {
                                TYPE: self._get_json_schema_type_from_python_type(value) or value
                            }
            elif value.startswith("List") or value.startswith("Dict"):
                log.info("Script does not currently support list of objects as configurable")
                continue
            else:
                class_attributes = self.shapes_extractor.generate_shape_members(value)
                cleaned_class_attributes = self._cleanup_class_attributes_types(class_attributes)
                if nested_default_attributes := self._get_dict_with_default_configurable_attributes(
                    cleaned_class_attributes
                ):
                    default_attributes[key] = nested_default_attributes

        return default_attributes

    def _get_json_schema_type_from_python_type(self, python_type) -> str:
        """
        Helper for generating Schema
        Converts Python Types to JSON Schema compliant string
        Args:
            python_type: Type as a string

        Returns:
            JSON Schema compliant type
        """
        if python_type.startswith("List"):
            return "array"
        return PYTHON_TYPES_TO_BASIC_JSON_TYPES.get(python_type, None)

    @staticmethod
    def _is_get_in_class_methods(class_methods) -> bool:
        """
        Helper to check if class methods contain Get
        Args:
            class_methods: list of methods

        Returns:
            True if 'get' in list , else False
        """
        return "get" in class_methods

    @staticmethod
    @lru_cache(maxsize=None)
    def _get_config_schema_for_resources():
        """
        Fetches Schema JSON for all resources from generated file
        """
        return SAGEMAKER_PYTHON_SDK_CONFIG_SCHEMA[PROPERTIES][SAGEMAKER][PROPERTIES][PYTHON_SDK][
            PROPERTIES
        ][RESOURCES][PROPERTIES]<|MERGE_RESOLUTION|>--- conflicted
+++ resolved
@@ -466,11 +466,7 @@
         # Return the class definition
         return resource_class
 
-<<<<<<< HEAD
-    def _get_class_attributes(self, resource_name: str) -> list:
-=======
     def _get_class_attributes(self, resource_name: str, class_methods: list) -> tuple:
->>>>>>> 8514a323
         """Get the class attributes for a resource.
 
         Args:
@@ -517,56 +513,44 @@
                 if key != "NextToken"
             )
 
-<<<<<<< HEAD
+        summaries_key = next(iter(filtered_list_operation_output_members))
+            summaries_shape_name = filtered_list_operation_output_members[summaries_key]["shape"]
+            summary_name = self.shapes[summaries_shape_name]["member"]["shape"]
+            required_attributes = self.shapes[summary_name].get("required", [])
         # Generate the class attributes based on the shape
-        class_attributes = self.shapes_extractor.generate_data_shape_members_and_string_body(
-            shape=get_operation_shape, required_override=tuple(required_attributes)
-        )
-
-        class_attributes_list = list(class_attributes)
+        class_attributes, class_attributes_string = (
+                self.shapes_extractor.generate_data_shape_members_and_string_body(
+                    shape=summary_name, required_override=tuple(required_attributes)
+                )
+            )
+        attributes_and_documentation = (
+            self.shapes_extractor.fetch_shape_members_and_doc_strings(summary_name)
+        )
+
         # Some resources are configured in the service.json inconsistently.
         # These resources take in the main identifier in the create and get methods , but is not present in the describe response output
         # Hence for consistent behaviour of functions such as refresh and delete, the identifiers are hardcoded
         if resource_name == "ImageVersion":
-            class_attributes_list[0]["image_name"] = "str"
-            class_attributes_list[1] = "image_name: str\n" + class_attributes_list[1]
+            class_attributes["image_name"] = "str"
+            class_attributes_string = "image_name: str\n" + class_attributes_list[1]
         if resource_name == "Workteam":
-            class_attributes_list[0]["workteam_name"] = "str"
-            class_attributes_list[1] = "workteam_name: str\n" + class_attributes_list[1]
+            class_attributes["workteam_name"] = "str"
+            class_attributes_string = "workteam_name: str\n" + class_attributes_list[1]
         if resource_name == "Workforce":
-            class_attributes_list[0]["workforce_name"] = "str"
-            class_attributes_list[1] = "workforce_name: str\n" + class_attributes_list[1]
+            class_attributes["workforce_name"] = "str"
+            class_attributes_string = "workforce_name: str\n" + class_attributes_list[1]
         if resource_name == "SubscribedWorkteam":
-            class_attributes_list[0]["workteam_arn"] = "str"
-            class_attributes_list[1] = "workteam_arn: str\n" + class_attributes_list[1]
+            class_attributes["workteam_arn"] = "str"
+            cclass_attributes_string = "workteam_arn: str\n" + class_attributes_list[1]
 
         if resource_name == "HubContent":
-            class_attributes_list[0]["hub_name"] = "Optional[str] = Unassigned()"
-            class_attributes_list[1] = class_attributes_list[1].replace("hub_name: str", "")
-            class_attributes_list[1] = (
-                class_attributes_list[1] + "hub_name: Optional[str] = Unassigned()"
-            )
-
-        return class_attributes_list
-=======
-            summaries_key = next(iter(filtered_list_operation_output_members))
-            summaries_shape_name = filtered_list_operation_output_members[summaries_key]["shape"]
-            summary_name = self.shapes[summaries_shape_name]["member"]["shape"]
-            required_attributes = self.shapes[summary_name].get("required", [])
-
-            # Generate the class attributes based on the shape
-            class_attributes, class_attributes_string = (
-                self.shapes_extractor.generate_data_shape_members_and_string_body(
-                    shape=summary_name, required_override=tuple(required_attributes)
-                )
-            )
-            attributes_and_documentation = (
-                self.shapes_extractor.fetch_shape_members_and_doc_strings(summary_name)
-            )
-            return class_attributes, class_attributes_string, attributes_and_documentation
-        else:
-            return None
->>>>>>> 8514a323
+            class_attributes["hub_name"] = "Optional[str] = Unassigned()"
+            class_attributes_string = class_attributes_list[1].replace("hub_name: str", "")
+            class_attributes_string = (
+                class_attributes_string + "hub_name: Optional[str] = Unassigned()"
+            )
+
+        return class_attributes, class_attributes_string, attributes_and_documentation
 
     def _get_shape_attr_documentation_string(
         self, attributes_and_documentation, exclude_resource_attrs=None
