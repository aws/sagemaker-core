--- conflicted
+++ resolved
@@ -17,119 +17,73 @@
                                     "properties": {
                                         "training_specification": {
                                             "additional_s3_data_source": {
-                                                "s3_data_type": {
-                                                    "type": "string"
-                                                },
-                                                "s3_uri": {
-                                                    "type": "string"
-                                                }
+                                                "s3_data_type": {"type": "string"},
+                                                "s3_uri": {"type": "string"},
                                             }
                                         },
                                         "validation_specification": {
-                                            "validation_role": {
-                                                "type": "string"
-                                            }
-                                        }
-                                    }
+                                            "validation_role": {"type": "string"}
+                                        },
+                                    },
                                 },
                                 "AutoMLJob": {
                                     "type": "object",
                                     "properties": {
                                         "output_data_config": {
-                                            "s3_output_path": {
-                                                "type": "string"
-                                            },
-                                            "kms_key_id": {
-                                                "type": "string"
-                                            }
-                                        },
-                                        "role_arn": {
-                                            "type": "string"
-                                        },
+                                            "s3_output_path": {"type": "string"},
+                                            "kms_key_id": {"type": "string"},
+                                        },
+                                        "role_arn": {"type": "string"},
                                         "auto_m_l_job_config": {
                                             "security_config": {
-                                                "volume_kms_key_id": {
-                                                    "type": "string"
-                                                },
+                                                "volume_kms_key_id": {"type": "string"},
                                                 "vpc_config": {
                                                     "security_group_ids": {
                                                         "type": "array",
-                                                        "items": {
-                                                            "type": "string"
-                                                        }
+                                                        "items": {"type": "string"},
                                                     },
                                                     "subnets": {
                                                         "type": "array",
-                                                        "items": {
-                                                            "type": "string"
-                                                        }
-                                                    }
-                                                }
+                                                        "items": {"type": "string"},
+                                                    },
+                                                },
                                             },
                                             "candidate_generation_config": {
-<<<<<<< HEAD
-                                                "feature_specification_s3_uri": {
-                                                    "type": "string"
-                                                }
-                                            }
-                                        }
-                                    }
-=======
                                                 "feature_specification_s3_uri": {"type": "string"}
                                             },
                                         },
                                     },
->>>>>>> 2a9bd8b0
                                 },
                                 "AutoMLJobV2": {
                                     "type": "object",
                                     "properties": {
                                         "output_data_config": {
-                                            "s3_output_path": {
-                                                "type": "string"
-                                            },
-                                            "kms_key_id": {
-                                                "type": "string"
-                                            }
-                                        },
-                                        "role_arn": {
-                                            "type": "string"
-                                        },
+                                            "s3_output_path": {"type": "string"},
+                                            "kms_key_id": {"type": "string"},
+                                        },
+                                        "role_arn": {"type": "string"},
                                         "auto_m_l_problem_type_config": {
                                             "time_series_forecasting_job_config": {
                                                 "feature_specification_s3_uri": {"type": "string"}
                                             },
                                             "tabular_job_config": {
-<<<<<<< HEAD
-                                                "feature_specification_s3_uri": {
-                                                    "type": "string"
-                                                }
-                                            }
-=======
                                                 "feature_specification_s3_uri": {"type": "string"}
                                             },
->>>>>>> 2a9bd8b0
                                         },
                                         "security_config": {
-                                            "volume_kms_key_id": {
-                                                "type": "string"
-                                            },
+                                            "volume_kms_key_id": {"type": "string"},
                                             "vpc_config": {
                                                 "security_group_ids": {
                                                     "type": "array",
-                                                    "items": {
-                                                        "type": "string"
-                                                    }
+                                                    "items": {"type": "string"},
                                                 },
                                                 "subnets": {
                                                     "type": "array",
-                                                    "items": {
-                                                        "type": "string"
-                                                    }
-                                                }
-                                            }
-                                        }
-                                    }
+                                                    "items": {"type": "string"},
+                                                },
+                                            },
+                                        },
+                                    },
                                 },
                                 "Cluster": {
                                     "type": "object",
@@ -137,184 +91,106 @@
                                         "vpc_config": {
                                             "security_group_ids": {
                                                 "type": "array",
-                                                "items": {
-                                                    "type": "string"
-                                                }
+                                                "items": {"type": "string"},
                                             },
                                             "subnets": {
                                                 "type": "array",
-                                                "items": {
-                                                    "type": "string"
-                                                }
-                                            }
+                                                "items": {"type": "string"},
+                                            },
                                         }
-                                    }
+                                    },
                                 },
                                 "CompilationJob": {
                                     "type": "object",
                                     "properties": {
                                         "model_artifacts": {
-                                            "s3_model_artifacts": {
-                                                "type": "string"
-                                            }
-                                        },
-                                        "role_arn": {
-                                            "type": "string"
-                                        },
-                                        "input_config": {
-                                            "s3_uri": {
-                                                "type": "string"
-                                            }
-                                        },
+                                            "s3_model_artifacts": {"type": "string"}
+                                        },
+                                        "role_arn": {"type": "string"},
+                                        "input_config": {"s3_uri": {"type": "string"}},
                                         "output_config": {
-                                            "s3_output_location": {
-                                                "type": "string"
-                                            },
-                                            "kms_key_id": {
-                                                "type": "string"
-                                            }
+                                            "s3_output_location": {"type": "string"},
+                                            "kms_key_id": {"type": "string"},
                                         },
                                         "vpc_config": {
                                             "security_group_ids": {
                                                 "type": "array",
-                                                "items": {
-                                                    "type": "string"
-                                                }
+                                                "items": {"type": "string"},
                                             },
                                             "subnets": {
                                                 "type": "array",
-                                                "items": {
-                                                    "type": "string"
-                                                }
-                                            }
-                                        }
-                                    }
+                                                "items": {"type": "string"},
+                                            },
+                                        },
+                                    },
                                 },
                                 "DataQualityJobDefinition": {
                                     "type": "object",
                                     "properties": {
                                         "data_quality_job_input": {
                                             "endpoint_input": {
-<<<<<<< HEAD
-                                                "s3_input_mode": {
-                                                    "type": "string"
-                                                },
-                                                "s3_data_distribution_type": {
-                                                    "type": "string"
-                                                }
-=======
                                                 "s3_input_mode": {"type": "string"},
                                                 "s3_data_distribution_type": {"type": "string"},
->>>>>>> 2a9bd8b0
                                             },
                                             "batch_transform_input": {
                                                 "data_captured_destination_s3_uri": {
                                                     "type": "string"
                                                 },
-<<<<<<< HEAD
-                                                "s3_input_mode": {
-                                                    "type": "string"
-                                                },
-                                                "s3_data_distribution_type": {
-                                                    "type": "string"
-                                                }
-                                            }
-=======
                                                 "s3_input_mode": {"type": "string"},
                                                 "s3_data_distribution_type": {"type": "string"},
                                             },
->>>>>>> 2a9bd8b0
                                         },
                                         "data_quality_job_output_config": {
-                                            "kms_key_id": {
-                                                "type": "string"
-                                            }
+                                            "kms_key_id": {"type": "string"}
                                         },
                                         "job_resources": {
                                             "cluster_config": {
-                                                "volume_kms_key_id": {
-                                                    "type": "string"
-                                                }
-                                            }
-                                        },
-                                        "role_arn": {
-                                            "type": "string"
-                                        },
+                                                "volume_kms_key_id": {"type": "string"}
+                                            }
+                                        },
+                                        "role_arn": {"type": "string"},
                                         "data_quality_baseline_config": {
-<<<<<<< HEAD
-                                            "constraints_resource": {
-                                                "s3_uri": {
-                                                    "type": "string"
-                                                }
-                                            },
-                                            "statistics_resource": {
-                                                "s3_uri": {
-                                                    "type": "string"
-                                                }
-                                            }
-=======
                                             "constraints_resource": {"s3_uri": {"type": "string"}},
                                             "statistics_resource": {"s3_uri": {"type": "string"}},
->>>>>>> 2a9bd8b0
                                         },
                                         "network_config": {
                                             "vpc_config": {
                                                 "security_group_ids": {
                                                     "type": "array",
-                                                    "items": {
-                                                        "type": "string"
-                                                    }
+                                                    "items": {"type": "string"},
                                                 },
                                                 "subnets": {
                                                     "type": "array",
-                                                    "items": {
-                                                        "type": "string"
-                                                    }
-                                                }
-                                            }
-                                        }
-                                    }
+                                                    "items": {"type": "string"},
+                                                },
+                                            }
+                                        },
+                                    },
                                 },
                                 "DeviceFleet": {
                                     "type": "object",
                                     "properties": {
                                         "output_config": {
-                                            "s3_output_location": {
-                                                "type": "string"
-                                            },
-                                            "kms_key_id": {
-                                                "type": "string"
-                                            }
-                                        },
-                                        "role_arn": {
-                                            "type": "string"
-                                        },
-                                        "iot_role_alias": {
-                                            "type": "string"
-                                        }
-                                    }
+                                            "s3_output_location": {"type": "string"},
+                                            "kms_key_id": {"type": "string"},
+                                        },
+                                        "role_arn": {"type": "string"},
+                                        "iot_role_alias": {"type": "string"},
+                                    },
                                 },
                                 "Domain": {
                                     "type": "object",
                                     "properties": {
                                         "security_group_id_for_domain_boundary": {"type": "string"},
                                         "default_user_settings": {
-                                            "execution_role": {
-                                                "type": "string"
-                                            },
+                                            "execution_role": {"type": "string"},
                                             "security_groups": {
                                                 "type": "array",
-                                                "items": {
-                                                    "type": "string"
-                                                }
+                                                "items": {"type": "string"},
                                             },
                                             "sharing_settings": {
-                                                "s3_output_path": {
-                                                    "type": "string"
-                                                },
-                                                "s3_kms_key_id": {
-                                                    "type": "string"
-                                                }
+                                                "s3_output_path": {"type": "string"},
+                                                "s3_kms_key_id": {"type": "string"},
                                             },
                                             "canvas_app_settings": {
                                                 "time_series_forecasting_settings": {
@@ -326,21 +202,6 @@
                                                     }
                                                 },
                                                 "workspace_settings": {
-<<<<<<< HEAD
-                                                    "s3_artifact_path": {
-                                                        "type": "string"
-                                                    },
-                                                    "s3_kms_key_id": {
-                                                        "type": "string"
-                                                    }
-                                                },
-                                                "generative_ai_settings": {
-                                                    "amazon_bedrock_role_arn": {
-                                                        "type": "string"
-                                                    }
-                                                }
-                                            }
-=======
                                                     "s3_artifact_path": {"type": "string"},
                                                     "s3_kms_key_id": {"type": "string"},
                                                 },
@@ -348,171 +209,91 @@
                                                     "amazon_bedrock_role_arn": {"type": "string"}
                                                 },
                                             },
->>>>>>> 2a9bd8b0
                                         },
                                         "domain_settings": {
                                             "security_group_ids": {
                                                 "type": "array",
-                                                "items": {
-                                                    "type": "string"
-                                                }
+                                                "items": {"type": "string"},
                                             },
                                             "r_studio_server_pro_domain_settings": {
                                                 "domain_execution_role_arn": {"type": "string"}
                                             },
-<<<<<<< HEAD
-                                            "execution_role_identity_config": {
-                                                "type": "string"
-                                            }
-                                        },
-                                        "home_efs_file_system_kms_key_id": {
-                                            "type": "string"
-=======
                                             "execution_role_identity_config": {"type": "string"},
->>>>>>> 2a9bd8b0
                                         },
                                         "home_efs_file_system_kms_key_id": {"type": "string"},
                                         "subnet_ids": {
                                             "type": "array",
-                                            "items": {
-                                                "type": "string"
-                                            }
-                                        },
-                                        "kms_key_id": {
-                                            "type": "string"
-                                        },
-<<<<<<< HEAD
-                                        "app_security_group_management": {
-                                            "type": "string"
-                                        },
-=======
+                                            "items": {"type": "string"},
+                                        },
                                         "kms_key_id": {"type": "string"},
                                         "app_security_group_management": {"type": "string"},
->>>>>>> 2a9bd8b0
                                         "default_space_settings": {
-                                            "execution_role": {
-                                                "type": "string"
-                                            },
+                                            "execution_role": {"type": "string"},
                                             "security_groups": {
                                                 "type": "array",
-                                                "items": {
-                                                    "type": "string"
-                                                }
-                                            }
-                                        }
-                                    }
+                                                "items": {"type": "string"},
+                                            },
+                                        },
+                                    },
                                 },
                                 "EdgePackagingJob": {
                                     "type": "object",
                                     "properties": {
-                                        "role_arn": {
-                                            "type": "string"
-                                        },
+                                        "role_arn": {"type": "string"},
                                         "output_config": {
-                                            "s3_output_location": {
-                                                "type": "string"
-                                            },
-                                            "kms_key_id": {
-                                                "type": "string"
-                                            }
-                                        }
-                                    }
+                                            "s3_output_location": {"type": "string"},
+                                            "kms_key_id": {"type": "string"},
+                                        },
+                                    },
                                 },
                                 "Endpoint": {
                                     "type": "object",
                                     "properties": {
                                         "data_capture_config": {
-                                            "destination_s3_uri": {
-                                                "type": "string"
-                                            },
-                                            "kms_key_id": {
-                                                "type": "string"
-                                            }
+                                            "destination_s3_uri": {"type": "string"},
+                                            "kms_key_id": {"type": "string"},
                                         },
                                         "async_inference_config": {
                                             "output_config": {
-                                                "kms_key_id": {
-                                                    "type": "string"
-                                                },
-                                                "s3_output_path": {
-                                                    "type": "string"
-                                                },
-                                                "s3_failure_path": {
-                                                    "type": "string"
-                                                }
-                                            }
-                                        }
-                                    }
+                                                "kms_key_id": {"type": "string"},
+                                                "s3_output_path": {"type": "string"},
+                                                "s3_failure_path": {"type": "string"},
+                                            }
+                                        },
+                                    },
                                 },
                                 "EndpointConfig": {
                                     "type": "object",
                                     "properties": {
                                         "data_capture_config": {
-                                            "destination_s3_uri": {
-                                                "type": "string"
-                                            },
-                                            "kms_key_id": {
-                                                "type": "string"
-                                            }
-                                        },
-                                        "kms_key_id": {
-                                            "type": "string"
-                                        },
+                                            "destination_s3_uri": {"type": "string"},
+                                            "kms_key_id": {"type": "string"},
+                                        },
+                                        "kms_key_id": {"type": "string"},
                                         "async_inference_config": {
                                             "output_config": {
-                                                "kms_key_id": {
-                                                    "type": "string"
-                                                },
-                                                "s3_output_path": {
-                                                    "type": "string"
-                                                },
-                                                "s3_failure_path": {
-                                                    "type": "string"
-                                                }
-                                            }
-                                        },
-                                        "execution_role_arn": {
-                                            "type": "string"
-                                        },
+                                                "kms_key_id": {"type": "string"},
+                                                "s3_output_path": {"type": "string"},
+                                                "s3_failure_path": {"type": "string"},
+                                            }
+                                        },
+                                        "execution_role_arn": {"type": "string"},
                                         "vpc_config": {
                                             "security_group_ids": {
                                                 "type": "array",
-                                                "items": {
-                                                    "type": "string"
-                                                }
+                                                "items": {"type": "string"},
                                             },
                                             "subnets": {
                                                 "type": "array",
-                                                "items": {
-                                                    "type": "string"
-                                                }
-                                            }
-                                        }
-                                    }
+                                                "items": {"type": "string"},
+                                            },
+                                        },
+                                    },
                                 },
                                 "FeatureGroup": {
                                     "type": "object",
                                     "properties": {
                                         "online_store_config": {
-<<<<<<< HEAD
-                                            "security_config": {
-                                                "kms_key_id": {
-                                                    "type": "string"
-                                                }
-                                            }
-                                        },
-                                        "offline_store_config": {
-                                            "s3_storage_config": {
-                                                "s3_uri": {
-                                                    "type": "string"
-                                                },
-                                                "kms_key_id": {
-                                                    "type": "string"
-                                                },
-                                                "resolved_output_s3_uri": {
-                                                    "type": "string"
-                                                }
-=======
                                             "security_config": {"kms_key_id": {"type": "string"}}
                                         },
                                         "offline_store_config": {
@@ -520,153 +301,86 @@
                                                 "s3_uri": {"type": "string"},
                                                 "kms_key_id": {"type": "string"},
                                                 "resolved_output_s3_uri": {"type": "string"},
->>>>>>> 2a9bd8b0
-                                            }
-                                        },
-                                        "role_arn": {
-                                            "type": "string"
-                                        }
-                                    }
+                                            }
+                                        },
+                                        "role_arn": {"type": "string"},
+                                    },
                                 },
                                 "FlowDefinition": {
                                     "type": "object",
                                     "properties": {
                                         "output_config": {
-                                            "s3_output_path": {
-                                                "type": "string"
-                                            },
-                                            "kms_key_id": {
-                                                "type": "string"
-                                            }
-                                        },
-                                        "role_arn": {
-                                            "type": "string"
-                                        }
-                                    }
+                                            "s3_output_path": {"type": "string"},
+                                            "kms_key_id": {"type": "string"},
+                                        },
+                                        "role_arn": {"type": "string"},
+                                    },
                                 },
                                 "Hub": {
                                     "type": "object",
                                     "properties": {
-<<<<<<< HEAD
-                                        "s3_storage_config": {
-                                            "s3_output_path": {
-                                                "type": "string"
-                                            }
-                                        }
-                                    }
-=======
                                         "s3_storage_config": {"s3_output_path": {"type": "string"}}
                                     },
->>>>>>> 2a9bd8b0
                                 },
                                 "HyperParameterTuningJob": {
                                     "type": "object",
                                     "properties": {
                                         "training_job_definition": {
-                                            "role_arn": {
-                                                "type": "string"
-                                            },
+                                            "role_arn": {"type": "string"},
                                             "output_data_config": {
-                                                "s3_output_path": {
-                                                    "type": "string"
-                                                },
-                                                "kms_key_id": {
-                                                    "type": "string"
-                                                }
+                                                "s3_output_path": {"type": "string"},
+                                                "kms_key_id": {"type": "string"},
                                             },
                                             "vpc_config": {
                                                 "security_group_ids": {
                                                     "type": "array",
-                                                    "items": {
-                                                        "type": "string"
-                                                    }
+                                                    "items": {"type": "string"},
                                                 },
                                                 "subnets": {
                                                     "type": "array",
-                                                    "items": {
-                                                        "type": "string"
-                                                    }
-                                                }
+                                                    "items": {"type": "string"},
+                                                },
                                             },
                                             "resource_config": {
-                                                "volume_kms_key_id": {
-                                                    "type": "string"
-                                                }
+                                                "volume_kms_key_id": {"type": "string"}
                                             },
                                             "hyper_parameter_tuning_resource_config": {
-                                                "volume_kms_key_id": {
-                                                    "type": "string"
-                                                }
-                                            },
-<<<<<<< HEAD
-                                            "checkpoint_config": {
-                                                "s3_uri": {
-                                                    "type": "string"
-                                                }
-                                            }
-=======
+                                                "volume_kms_key_id": {"type": "string"}
+                                            },
                                             "checkpoint_config": {"s3_uri": {"type": "string"}},
->>>>>>> 2a9bd8b0
                                         }
-                                    }
+                                    },
                                 },
                                 "Image": {
                                     "type": "object",
-                                    "properties": {
-                                        "role_arn": {
-                                            "type": "string"
-                                        }
-                                    }
+                                    "properties": {"role_arn": {"type": "string"}},
                                 },
                                 "InferenceExperiment": {
                                     "type": "object",
                                     "properties": {
-<<<<<<< HEAD
-                                        "role_arn": {
-                                            "type": "string"
-                                        },
-                                        "data_storage_config": {
-                                            "kms_key": {
-                                                "type": "string"
-                                            }
-                                        },
-                                        "kms_key": {
-                                            "type": "string"
-                                        }
-                                    }
-=======
                                         "role_arn": {"type": "string"},
                                         "data_storage_config": {"kms_key": {"type": "string"}},
                                         "kms_key": {"type": "string"},
                                     },
->>>>>>> 2a9bd8b0
                                 },
                                 "InferenceRecommendationsJob": {
                                     "type": "object",
                                     "properties": {
-                                        "role_arn": {
-                                            "type": "string"
-                                        },
+                                        "role_arn": {"type": "string"},
                                         "input_config": {
-                                            "volume_kms_key_id": {
-                                                "type": "string"
-                                            },
+                                            "volume_kms_key_id": {"type": "string"},
                                             "vpc_config": {
                                                 "security_group_ids": {
                                                     "type": "array",
-                                                    "items": {
-                                                        "type": "string"
-                                                    }
+                                                    "items": {"type": "string"},
                                                 },
                                                 "subnets": {
                                                     "type": "array",
-                                                    "items": {
-                                                        "type": "string"
-                                                    }
-                                                }
-                                            }
-                                        }
-                                    }
+                                                    "items": {"type": "string"},
+                                                },
+                                            },
+                                        },
+                                    },
                                 },
                                 "LabelingJob": {
                                     "type": "object",
@@ -679,58 +393,33 @@
                                             }
                                         },
                                         "output_config": {
-                                            "s3_output_path": {
-                                                "type": "string"
-                                            },
-                                            "kms_key_id": {
-                                                "type": "string"
-                                            }
-                                        },
-                                        "role_arn": {
-                                            "type": "string"
-                                        },
+                                            "s3_output_path": {"type": "string"},
+                                            "kms_key_id": {"type": "string"},
+                                        },
+                                        "role_arn": {"type": "string"},
                                         "human_task_config": {
-<<<<<<< HEAD
-                                            "ui_config": {
-                                                "ui_template_s3_uri": {
-                                                    "type": "string"
-                                                }
-                                            }
-                                        },
-                                        "label_category_config_s3_uri": {
-                                            "type": "string"
-=======
                                             "ui_config": {"ui_template_s3_uri": {"type": "string"}}
->>>>>>> 2a9bd8b0
                                         },
                                         "label_category_config_s3_uri": {"type": "string"},
                                         "labeling_job_algorithms_config": {
                                             "labeling_job_resource_config": {
-                                                "volume_kms_key_id": {
-                                                    "type": "string"
-                                                },
+                                                "volume_kms_key_id": {"type": "string"},
                                                 "vpc_config": {
                                                     "security_group_ids": {
                                                         "type": "array",
-                                                        "items": {
-                                                            "type": "string"
-                                                        }
+                                                        "items": {"type": "string"},
                                                     },
                                                     "subnets": {
                                                         "type": "array",
-                                                        "items": {
-                                                            "type": "string"
-                                                        }
-                                                    }
-                                                }
+                                                        "items": {"type": "string"},
+                                                    },
+                                                },
                                             }
                                         },
                                         "labeling_job_output": {
-                                            "output_dataset_s3_uri": {
-                                                "type": "string"
-                                            }
-                                        }
-                                    }
+                                            "output_dataset_s3_uri": {"type": "string"}
+                                        },
+                                    },
                                 },
                                 "Model": {
                                     "type": "object",
@@ -738,274 +427,132 @@
                                         "primary_container": {
                                             "model_data_source": {
                                                 "s3_data_source": {
-                                                    "s3_uri": {
-                                                        "type": "string"
-                                                    },
-                                                    "s3_data_type": {
-                                                        "type": "string"
-                                                    }
+                                                    "s3_uri": {"type": "string"},
+                                                    "s3_data_type": {"type": "string"},
                                                 }
                                             }
                                         },
-                                        "execution_role_arn": {
-                                            "type": "string"
-                                        },
+                                        "execution_role_arn": {"type": "string"},
                                         "vpc_config": {
                                             "security_group_ids": {
                                                 "type": "array",
-                                                "items": {
-                                                    "type": "string"
-                                                }
+                                                "items": {"type": "string"},
                                             },
                                             "subnets": {
                                                 "type": "array",
-                                                "items": {
-                                                    "type": "string"
-                                                }
-                                            }
-                                        }
-                                    }
+                                                "items": {"type": "string"},
+                                            },
+                                        },
+                                    },
                                 },
                                 "ModelBiasJobDefinition": {
                                     "type": "object",
                                     "properties": {
                                         "model_bias_job_input": {
-<<<<<<< HEAD
-                                            "ground_truth_s3_input": {
-                                                "s3_uri": {
-                                                    "type": "string"
-                                                }
-                                            },
-                                            "endpoint_input": {
-                                                "s3_input_mode": {
-                                                    "type": "string"
-                                                },
-                                                "s3_data_distribution_type": {
-                                                    "type": "string"
-                                                }
-=======
                                             "ground_truth_s3_input": {"s3_uri": {"type": "string"}},
                                             "endpoint_input": {
                                                 "s3_input_mode": {"type": "string"},
                                                 "s3_data_distribution_type": {"type": "string"},
->>>>>>> 2a9bd8b0
                                             },
                                             "batch_transform_input": {
                                                 "data_captured_destination_s3_uri": {
                                                     "type": "string"
                                                 },
-<<<<<<< HEAD
-                                                "s3_input_mode": {
-                                                    "type": "string"
-                                                },
-                                                "s3_data_distribution_type": {
-                                                    "type": "string"
-                                                }
-                                            }
-=======
                                                 "s3_input_mode": {"type": "string"},
                                                 "s3_data_distribution_type": {"type": "string"},
                                             },
->>>>>>> 2a9bd8b0
                                         },
                                         "model_bias_job_output_config": {
-                                            "kms_key_id": {
-                                                "type": "string"
-                                            }
+                                            "kms_key_id": {"type": "string"}
                                         },
                                         "job_resources": {
                                             "cluster_config": {
-                                                "volume_kms_key_id": {
-                                                    "type": "string"
-                                                }
-                                            }
-                                        },
-                                        "role_arn": {
-                                            "type": "string"
-                                        },
+                                                "volume_kms_key_id": {"type": "string"}
+                                            }
+                                        },
+                                        "role_arn": {"type": "string"},
                                         "model_bias_baseline_config": {
-<<<<<<< HEAD
-                                            "constraints_resource": {
-                                                "s3_uri": {
-                                                    "type": "string"
-                                                }
-                                            }
-=======
                                             "constraints_resource": {"s3_uri": {"type": "string"}}
->>>>>>> 2a9bd8b0
                                         },
                                         "network_config": {
                                             "vpc_config": {
                                                 "security_group_ids": {
                                                     "type": "array",
-                                                    "items": {
-                                                        "type": "string"
-                                                    }
+                                                    "items": {"type": "string"},
                                                 },
                                                 "subnets": {
                                                     "type": "array",
-                                                    "items": {
-                                                        "type": "string"
-                                                    }
-                                                }
-                                            }
-                                        }
-                                    }
+                                                    "items": {"type": "string"},
+                                                },
+                                            }
+                                        },
+                                    },
                                 },
                                 "ModelCard": {
                                     "type": "object",
                                     "properties": {
-<<<<<<< HEAD
-                                        "security_config": {
-                                            "kms_key_id": {
-                                                "type": "string"
-                                            }
-                                        }
-                                    }
-=======
                                         "security_config": {"kms_key_id": {"type": "string"}}
                                     },
->>>>>>> 2a9bd8b0
                                 },
                                 "ModelCardExportJob": {
                                     "type": "object",
                                     "properties": {
-<<<<<<< HEAD
-                                        "output_config": {
-                                            "s3_output_path": {
-                                                "type": "string"
-                                            }
-                                        },
-=======
                                         "output_config": {"s3_output_path": {"type": "string"}},
->>>>>>> 2a9bd8b0
                                         "export_artifacts": {
-                                            "s3_export_artifacts": {
-                                                "type": "string"
-                                            }
-                                        }
-                                    }
+                                            "s3_export_artifacts": {"type": "string"}
+                                        },
+                                    },
                                 },
                                 "ModelExplainabilityJobDefinition": {
                                     "type": "object",
                                     "properties": {
                                         "model_explainability_job_input": {
                                             "endpoint_input": {
-<<<<<<< HEAD
-                                                "s3_input_mode": {
-                                                    "type": "string"
-                                                },
-                                                "s3_data_distribution_type": {
-                                                    "type": "string"
-                                                }
-=======
                                                 "s3_input_mode": {"type": "string"},
                                                 "s3_data_distribution_type": {"type": "string"},
->>>>>>> 2a9bd8b0
                                             },
                                             "batch_transform_input": {
                                                 "data_captured_destination_s3_uri": {
                                                     "type": "string"
                                                 },
-<<<<<<< HEAD
-                                                "s3_input_mode": {
-                                                    "type": "string"
-                                                },
-                                                "s3_data_distribution_type": {
-                                                    "type": "string"
-                                                }
-                                            }
-=======
                                                 "s3_input_mode": {"type": "string"},
                                                 "s3_data_distribution_type": {"type": "string"},
                                             },
->>>>>>> 2a9bd8b0
                                         },
                                         "model_explainability_job_output_config": {
-                                            "kms_key_id": {
-                                                "type": "string"
-                                            }
+                                            "kms_key_id": {"type": "string"}
                                         },
                                         "job_resources": {
                                             "cluster_config": {
-                                                "volume_kms_key_id": {
-                                                    "type": "string"
-                                                }
-                                            }
-                                        },
-                                        "role_arn": {
-                                            "type": "string"
-                                        },
+                                                "volume_kms_key_id": {"type": "string"}
+                                            }
+                                        },
+                                        "role_arn": {"type": "string"},
                                         "model_explainability_baseline_config": {
-<<<<<<< HEAD
-                                            "constraints_resource": {
-                                                "s3_uri": {
-                                                    "type": "string"
-                                                }
-                                            }
-=======
                                             "constraints_resource": {"s3_uri": {"type": "string"}}
->>>>>>> 2a9bd8b0
                                         },
                                         "network_config": {
                                             "vpc_config": {
                                                 "security_group_ids": {
                                                     "type": "array",
-                                                    "items": {
-                                                        "type": "string"
-                                                    }
+                                                    "items": {"type": "string"},
                                                 },
                                                 "subnets": {
                                                     "type": "array",
-                                                    "items": {
-                                                        "type": "string"
-                                                    }
-                                                }
-                                            }
-                                        }
-                                    }
+                                                    "items": {"type": "string"},
+                                                },
+                                            }
+                                        },
+                                    },
                                 },
                                 "ModelPackage": {
                                     "type": "object",
                                     "properties": {
                                         "validation_specification": {
-                                            "validation_role": {
-                                                "type": "string"
-                                            }
+                                            "validation_role": {"type": "string"}
                                         },
                                         "model_metrics": {
                                             "model_quality": {
-<<<<<<< HEAD
-                                                "statistics": {
-                                                    "s3_uri": {
-                                                        "type": "string"
-                                                    }
-                                                },
-                                                "constraints": {
-                                                    "s3_uri": {
-                                                        "type": "string"
-                                                    }
-                                                }
-                                            },
-                                            "model_data_quality": {
-                                                "statistics": {
-                                                    "s3_uri": {
-                                                        "type": "string"
-                                                    }
-                                                },
-                                                "constraints": {
-                                                    "s3_uri": {
-                                                        "type": "string"
-                                                    }
-                                                }
-                                            },
-                                            "bias": {
-                                                "report": {
-                                                    "s3_uri": {
-                                                        "type": "string"
-                                                    }
-                                                },
-=======
                                                 "statistics": {"s3_uri": {"type": "string"}},
                                                 "constraints": {"s3_uri": {"type": "string"}},
                                             },
@@ -1015,88 +562,28 @@
                                             },
                                             "bias": {
                                                 "report": {"s3_uri": {"type": "string"}},
->>>>>>> 2a9bd8b0
                                                 "pre_training_report": {
-                                                    "s3_uri": {
-                                                        "type": "string"
-                                                    }
+                                                    "s3_uri": {"type": "string"}
                                                 },
                                                 "post_training_report": {
-                                                    "s3_uri": {
-                                                        "type": "string"
-                                                    }
-                                                }
+                                                    "s3_uri": {"type": "string"}
+                                                },
                                             },
                                             "explainability": {
-                                                "report": {
-                                                    "s3_uri": {
-                                                        "type": "string"
-                                                    }
-                                                }
-                                            }
+                                                "report": {"s3_uri": {"type": "string"}}
+                                            },
                                         },
                                         "drift_check_baselines": {
                                             "bias": {
-<<<<<<< HEAD
-                                                "config_file": {
-                                                    "s3_uri": {
-                                                        "type": "string"
-                                                    }
-                                                },
-=======
                                                 "config_file": {"s3_uri": {"type": "string"}},
->>>>>>> 2a9bd8b0
                                                 "pre_training_constraints": {
-                                                    "s3_uri": {
-                                                        "type": "string"
-                                                    }
+                                                    "s3_uri": {"type": "string"}
                                                 },
                                                 "post_training_constraints": {
-                                                    "s3_uri": {
-                                                        "type": "string"
-                                                    }
-                                                }
+                                                    "s3_uri": {"type": "string"}
+                                                },
                                             },
                                             "explainability": {
-<<<<<<< HEAD
-                                                "constraints": {
-                                                    "s3_uri": {
-                                                        "type": "string"
-                                                    }
-                                                },
-                                                "config_file": {
-                                                    "s3_uri": {
-                                                        "type": "string"
-                                                    }
-                                                }
-                                            },
-                                            "model_quality": {
-                                                "statistics": {
-                                                    "s3_uri": {
-                                                        "type": "string"
-                                                    }
-                                                },
-                                                "constraints": {
-                                                    "s3_uri": {
-                                                        "type": "string"
-                                                    }
-                                                }
-                                            },
-                                            "model_data_quality": {
-                                                "statistics": {
-                                                    "s3_uri": {
-                                                        "type": "string"
-                                                    }
-                                                },
-                                                "constraints": {
-                                                    "s3_uri": {
-                                                        "type": "string"
-                                                    }
-                                                }
-                                            }
-                                        }
-                                    }
-=======
                                                 "constraints": {"s3_uri": {"type": "string"}},
                                                 "config_file": {"s3_uri": {"type": "string"}},
                                             },
@@ -1110,93 +597,49 @@
                                             },
                                         },
                                     },
->>>>>>> 2a9bd8b0
                                 },
                                 "ModelQualityJobDefinition": {
                                     "type": "object",
                                     "properties": {
                                         "model_quality_job_input": {
-<<<<<<< HEAD
-                                            "ground_truth_s3_input": {
-                                                "s3_uri": {
-                                                    "type": "string"
-                                                }
-                                            },
-                                            "endpoint_input": {
-                                                "s3_input_mode": {
-                                                    "type": "string"
-                                                },
-                                                "s3_data_distribution_type": {
-                                                    "type": "string"
-                                                }
-=======
                                             "ground_truth_s3_input": {"s3_uri": {"type": "string"}},
                                             "endpoint_input": {
                                                 "s3_input_mode": {"type": "string"},
                                                 "s3_data_distribution_type": {"type": "string"},
->>>>>>> 2a9bd8b0
                                             },
                                             "batch_transform_input": {
                                                 "data_captured_destination_s3_uri": {
                                                     "type": "string"
                                                 },
-<<<<<<< HEAD
-                                                "s3_input_mode": {
-                                                    "type": "string"
-                                                },
-                                                "s3_data_distribution_type": {
-                                                    "type": "string"
-                                                }
-                                            }
-=======
                                                 "s3_input_mode": {"type": "string"},
                                                 "s3_data_distribution_type": {"type": "string"},
                                             },
->>>>>>> 2a9bd8b0
                                         },
                                         "model_quality_job_output_config": {
-                                            "kms_key_id": {
-                                                "type": "string"
-                                            }
+                                            "kms_key_id": {"type": "string"}
                                         },
                                         "job_resources": {
                                             "cluster_config": {
-                                                "volume_kms_key_id": {
-                                                    "type": "string"
-                                                }
-                                            }
-                                        },
-                                        "role_arn": {
-                                            "type": "string"
-                                        },
+                                                "volume_kms_key_id": {"type": "string"}
+                                            }
+                                        },
+                                        "role_arn": {"type": "string"},
                                         "model_quality_baseline_config": {
-<<<<<<< HEAD
-                                            "constraints_resource": {
-                                                "s3_uri": {
-                                                    "type": "string"
-                                                }
-                                            }
-=======
                                             "constraints_resource": {"s3_uri": {"type": "string"}}
->>>>>>> 2a9bd8b0
                                         },
                                         "network_config": {
                                             "vpc_config": {
                                                 "security_group_ids": {
                                                     "type": "array",
-                                                    "items": {
-                                                        "type": "string"
-                                                    }
+                                                    "items": {"type": "string"},
                                                 },
                                                 "subnets": {
                                                     "type": "array",
-                                                    "items": {
-                                                        "type": "string"
-                                                    }
-                                                }
-                                            }
-                                        }
-                                    }
+                                                    "items": {"type": "string"},
+                                                },
+                                            }
+                                        },
+                                    },
                                 },
                                 "MonitoringSchedule": {
                                     "type": "object",
@@ -1204,183 +647,111 @@
                                         "monitoring_schedule_config": {
                                             "monitoring_job_definition": {
                                                 "monitoring_output_config": {
-                                                    "kms_key_id": {
-                                                        "type": "string"
-                                                    }
+                                                    "kms_key_id": {"type": "string"}
                                                 },
                                                 "monitoring_resources": {
                                                     "cluster_config": {
                                                         "volume_kms_key_id": {"type": "string"}
                                                     }
                                                 },
-                                                "role_arn": {
-                                                    "type": "string"
-                                                },
+                                                "role_arn": {"type": "string"},
                                                 "baseline_config": {
                                                     "constraints_resource": {
-                                                        "s3_uri": {
-                                                            "type": "string"
-                                                        }
+                                                        "s3_uri": {"type": "string"}
                                                     },
                                                     "statistics_resource": {
-                                                        "s3_uri": {
-                                                            "type": "string"
-                                                        }
-                                                    }
+                                                        "s3_uri": {"type": "string"}
+                                                    },
                                                 },
                                                 "network_config": {
                                                     "vpc_config": {
                                                         "security_group_ids": {
                                                             "type": "array",
-                                                            "items": {
-                                                                "type": "string"
-                                                            }
+                                                            "items": {"type": "string"},
                                                         },
                                                         "subnets": {
                                                             "type": "array",
-                                                            "items": {
-                                                                "type": "string"
-                                                            }
-                                                        }
+                                                            "items": {"type": "string"},
+                                                        },
                                                     }
-                                                }
+                                                },
                                             }
                                         }
-                                    }
+                                    },
                                 },
                                 "NotebookInstance": {
                                     "type": "object",
                                     "properties": {
-                                        "subnet_id": {
-                                            "type": "string"
-                                        },
+                                        "subnet_id": {"type": "string"},
                                         "security_groups": {
                                             "type": "array",
-                                            "items": {
-                                                "type": "string"
-                                            }
-                                        },
-                                        "role_arn": {
-                                            "type": "string"
-                                        },
-                                        "kms_key_id": {
-                                            "type": "string"
-                                        }
-                                    }
+                                            "items": {"type": "string"},
+                                        },
+                                        "role_arn": {"type": "string"},
+                                        "kms_key_id": {"type": "string"},
+                                    },
                                 },
                                 "Pipeline": {
                                     "type": "object",
-                                    "properties": {
-                                        "role_arn": {
-                                            "type": "string"
-                                        }
-                                    }
+                                    "properties": {"role_arn": {"type": "string"}},
                                 },
                                 "ProcessingJob": {
                                     "type": "object",
                                     "properties": {
                                         "processing_resources": {
                                             "cluster_config": {
-                                                "volume_kms_key_id": {
-                                                    "type": "string"
-                                                }
+                                                "volume_kms_key_id": {"type": "string"}
                                             }
                                         },
                                         "processing_output_config": {
-                                            "kms_key_id": {
-                                                "type": "string"
-                                            }
+                                            "kms_key_id": {"type": "string"}
                                         },
                                         "network_config": {
                                             "vpc_config": {
                                                 "security_group_ids": {
                                                     "type": "array",
-                                                    "items": {
-                                                        "type": "string"
-                                                    }
+                                                    "items": {"type": "string"},
                                                 },
                                                 "subnets": {
                                                     "type": "array",
-                                                    "items": {
-                                                        "type": "string"
-                                                    }
-                                                }
-                                            }
-                                        },
-                                        "role_arn": {
-                                            "type": "string"
-                                        }
-                                    }
+                                                    "items": {"type": "string"},
+                                                },
+                                            }
+                                        },
+                                        "role_arn": {"type": "string"},
+                                    },
                                 },
                                 "TrainingJob": {
                                     "type": "object",
                                     "properties": {
                                         "model_artifacts": {
-                                            "s3_model_artifacts": {
-                                                "type": "string"
-                                            }
+                                            "s3_model_artifacts": {"type": "string"}
                                         },
                                         "resource_config": {
-                                            "volume_kms_key_id": {
-                                                "type": "string"
-                                            }
-                                        },
-                                        "role_arn": {
-                                            "type": "string"
-                                        },
+                                            "volume_kms_key_id": {"type": "string"}
+                                        },
+                                        "role_arn": {"type": "string"},
                                         "output_data_config": {
-                                            "s3_output_path": {
-                                                "type": "string"
-                                            },
-                                            "kms_key_id": {
-                                                "type": "string"
-                                            }
+                                            "s3_output_path": {"type": "string"},
+                                            "kms_key_id": {"type": "string"},
                                         },
                                         "vpc_config": {
                                             "security_group_ids": {
                                                 "type": "array",
-                                                "items": {
-                                                    "type": "string"
-                                                }
+                                                "items": {"type": "string"},
                                             },
                                             "subnets": {
                                                 "type": "array",
-                                                "items": {
-                                                    "type": "string"
-                                                }
-                                            }
-                                        },
-<<<<<<< HEAD
-                                        "checkpoint_config": {
-                                            "s3_uri": {
-                                                "type": "string"
-                                            }
-                                        },
-                                        "debug_hook_config": {
-                                            "s3_output_path": {
-                                                "type": "string"
-                                            }
-                                        },
-=======
+                                                "items": {"type": "string"},
+                                            },
+                                        },
                                         "checkpoint_config": {"s3_uri": {"type": "string"}},
                                         "debug_hook_config": {"s3_output_path": {"type": "string"}},
->>>>>>> 2a9bd8b0
                                         "tensor_board_output_config": {
-                                            "s3_output_path": {
-                                                "type": "string"
-                                            }
-                                        },
-<<<<<<< HEAD
-                                        "profiler_config": {
-                                            "s3_output_path": {
-                                                "type": "string"
-                                            }
-                                        }
-                                    }
-=======
+                                            "s3_output_path": {"type": "string"}
+                                        },
                                         "profiler_config": {"s3_output_path": {"type": "string"}},
                                     },
->>>>>>> 2a9bd8b0
                                 },
                                 "TransformJob": {
                                     "type": "object",
@@ -1388,58 +759,36 @@
                                         "transform_input": {
                                             "data_source": {
                                                 "s3_data_source": {
-                                                    "s3_data_type": {
-                                                        "type": "string"
-                                                    },
-                                                    "s3_uri": {
-                                                        "type": "string"
-                                                    }
+                                                    "s3_data_type": {"type": "string"},
+                                                    "s3_uri": {"type": "string"},
                                                 }
                                             }
                                         },
                                         "transform_resources": {
-                                            "volume_kms_key_id": {
-                                                "type": "string"
-                                            }
+                                            "volume_kms_key_id": {"type": "string"}
                                         },
                                         "transform_output": {
-                                            "s3_output_path": {
-                                                "type": "string"
-                                            },
-                                            "kms_key_id": {
-                                                "type": "string"
-                                            }
+                                            "s3_output_path": {"type": "string"},
+                                            "kms_key_id": {"type": "string"},
                                         },
                                         "data_capture_config": {
-                                            "destination_s3_uri": {
-                                                "type": "string"
-                                            },
-                                            "kms_key_id": {
-                                                "type": "string"
-                                            }
-                                        }
-                                    }
+                                            "destination_s3_uri": {"type": "string"},
+                                            "kms_key_id": {"type": "string"},
+                                        },
+                                    },
                                 },
                                 "UserProfile": {
                                     "type": "object",
                                     "properties": {
                                         "user_settings": {
-                                            "execution_role": {
-                                                "type": "string"
-                                            },
+                                            "execution_role": {"type": "string"},
                                             "security_groups": {
                                                 "type": "array",
-                                                "items": {
-                                                    "type": "string"
-                                                }
+                                                "items": {"type": "string"},
                                             },
                                             "sharing_settings": {
-                                                "s3_output_path": {
-                                                    "type": "string"
-                                                },
-                                                "s3_kms_key_id": {
-                                                    "type": "string"
-                                                }
+                                                "s3_output_path": {"type": "string"},
+                                                "s3_kms_key_id": {"type": "string"},
                                             },
                                             "canvas_app_settings": {
                                                 "time_series_forecasting_settings": {
@@ -1451,21 +800,6 @@
                                                     }
                                                 },
                                                 "workspace_settings": {
-<<<<<<< HEAD
-                                                    "s3_artifact_path": {
-                                                        "type": "string"
-                                                    },
-                                                    "s3_kms_key_id": {
-                                                        "type": "string"
-                                                    }
-                                                },
-                                                "generative_ai_settings": {
-                                                    "amazon_bedrock_role_arn": {
-                                                        "type": "string"
-                                                    }
-                                                }
-                                            }
-=======
                                                     "s3_artifact_path": {"type": "string"},
                                                     "s3_kms_key_id": {"type": "string"},
                                                 },
@@ -1473,9 +807,8 @@
                                                     "amazon_bedrock_role_arn": {"type": "string"}
                                                 },
                                             },
->>>>>>> 2a9bd8b0
                                         }
-                                    }
+                                    },
                                 },
                                 "Workforce": {
                                     "type": "object",
@@ -1484,34 +817,24 @@
                                             "workforce_vpc_config": {
                                                 "security_group_ids": {
                                                     "type": "array",
-                                                    "items": {
-                                                        "type": "string"
-                                                    }
+                                                    "items": {"type": "string"},
                                                 },
                                                 "subnets": {
                                                     "type": "array",
-                                                    "items": {
-                                                        "type": "string"
-                                                    }
-                                                }
+                                                    "items": {"type": "string"},
+                                                },
                                             }
                                         }
-                                    }
-                                }
-                            }
+                                    },
+                                },
+                            },
                         }
                     },
-                    "required": [
-                        "Resources"
-                    ]
+                    "required": ["Resources"],
                 }
             },
-            "required": [
-                "PythonSDK"
-            ]
-        }
+            "required": ["PythonSDK"],
+        },
     },
-    "required": [
-        "SageMaker"
-    ]
+    "required": ["SageMaker"],
 }