--- conflicted
+++ resolved
@@ -28,18 +28,12 @@
     snake_to_pascal,
     pascal_to_snake,
 )
-<<<<<<< HEAD
-from .intelligent_defaults_helper import load_default_configs_for_resource_name, get_config_value
-from src.code_injection.codec import transform
-from .shapes import *
-=======
 from src.generated.intelligent_defaults_helper import (
     load_default_configs_for_resource_name,
     get_config_value,
 )
 from src.generated.shapes import *
 from src.generated.exceptions import *
->>>>>>> fb63f91e
 
 
 logging.basicConfig(level=logging.INFO)
@@ -356,13 +350,7 @@
                 )
 
             if timeout is not None and time.time() - start_time >= timeout:
-<<<<<<< HEAD
-                raise Exception("Timeout exceeded. Final resource state - " + current_status)
-=======
-                raise TimeoutExceededError(
-                    resouce_type="Algorithm", status=current_status
-                )
->>>>>>> fb63f91e
+                raise TimeoutExceededError(resouce_type="Algorithm", status=current_status)
             print("-", end="")
             time.sleep(poll)
 
@@ -499,21 +487,13 @@
             if status == current_status:
                 return
 
-<<<<<<< HEAD
-            # TODO: Raise some generated TimeOutError
-            if timeout is not None and time.time() - start_time >= timeout:
-                raise Exception("Timeout exceeded. Final resource state - " + current_status)
-=======
             if "failed" in current_status.lower():
                 raise FailedStatusError(
-                    resource_type="App",
-                    status=current_status,
-                    reason=self.failure_reason,
+                    resource_type="App", status=current_status, reason=self.failure_reason
                 )
 
             if timeout is not None and time.time() - start_time >= timeout:
                 raise TimeoutExceededError(resouce_type="App", status=current_status)
->>>>>>> fb63f91e
             print("-", end="")
             time.sleep(poll)
 
@@ -895,21 +875,13 @@
 
                 if "failed" in current_status.lower():
                     raise FailedStatusError(
-                        resource_type="AutoMLJob",
-                        status=current_status,
-                        reason=self.failure_reason,
+                        resource_type="AutoMLJob", status=current_status, reason=self.failure_reason
                     )
 
                 return
 
             if timeout is not None and time.time() - start_time >= timeout:
-<<<<<<< HEAD
-                raise Exception("Timeout exceeded. Final resource state - " + current_status)
-=======
-                raise TimeoutExceededError(
-                    resouce_type="AutoMLJob", status=current_status
-                )
->>>>>>> fb63f91e
+                raise TimeoutExceededError(resouce_type="AutoMLJob", status=current_status)
             print("-", end="")
             time.sleep(poll)
 
@@ -1070,13 +1042,7 @@
                 return
 
             if timeout is not None and time.time() - start_time >= timeout:
-<<<<<<< HEAD
-                raise Exception("Timeout exceeded. Final resource state - " + current_status)
-=======
-                raise TimeoutExceededError(
-                    resouce_type="AutoMLJobV2", status=current_status
-                )
->>>>>>> fb63f91e
+                raise TimeoutExceededError(resouce_type="AutoMLJobV2", status=current_status)
             print("-", end="")
             time.sleep(poll)
 
@@ -1234,13 +1200,7 @@
                 )
 
             if timeout is not None and time.time() - start_time >= timeout:
-<<<<<<< HEAD
-                raise Exception("Timeout exceeded. Final resource state - " + current_status)
-=======
-                raise TimeoutExceededError(
-                    resouce_type="Cluster", status=current_status
-                )
->>>>>>> fb63f91e
+                raise TimeoutExceededError(resouce_type="Cluster", status=current_status)
             print("-", end="")
             time.sleep(poll)
 
@@ -1502,13 +1462,7 @@
                 return
 
             if timeout is not None and time.time() - start_time >= timeout:
-<<<<<<< HEAD
-                raise Exception("Timeout exceeded. Final resource state - " + current_status)
-=======
-                raise TimeoutExceededError(
-                    resouce_type="CompilationJob", status=current_status
-                )
->>>>>>> fb63f91e
+                raise TimeoutExceededError(resouce_type="CompilationJob", status=current_status)
             print("-", end="")
             time.sleep(poll)
 
@@ -2121,21 +2075,13 @@
             if status == current_status:
                 return
 
-<<<<<<< HEAD
-            # TODO: Raise some generated TimeOutError
-            if timeout is not None and time.time() - start_time >= timeout:
-                raise Exception("Timeout exceeded. Final resource state - " + current_status)
-=======
             if "failed" in current_status.lower():
                 raise FailedStatusError(
-                    resource_type="Domain",
-                    status=current_status,
-                    reason=self.failure_reason,
+                    resource_type="Domain", status=current_status, reason=self.failure_reason
                 )
 
             if timeout is not None and time.time() - start_time >= timeout:
                 raise TimeoutExceededError(resouce_type="Domain", status=current_status)
->>>>>>> fb63f91e
             print("-", end="")
             time.sleep(poll)
 
@@ -2379,13 +2325,7 @@
                 return
 
             if timeout is not None and time.time() - start_time >= timeout:
-<<<<<<< HEAD
-                raise Exception("Timeout exceeded. Final resource state - " + current_status)
-=======
-                raise TimeoutExceededError(
-                    resouce_type="EdgePackagingJob", status=current_status
-                )
->>>>>>> fb63f91e
+                raise TimeoutExceededError(resouce_type="EdgePackagingJob", status=current_status)
             print("-", end="")
             time.sleep(poll)
 
@@ -2563,19 +2503,11 @@
 
             if "failed" in current_status.lower():
                 raise FailedStatusError(
-                    resource_type="Endpoint",
-                    status=current_status,
-                    reason=self.failure_reason,
+                    resource_type="Endpoint", status=current_status, reason=self.failure_reason
                 )
 
             if timeout is not None and time.time() - start_time >= timeout:
-<<<<<<< HEAD
-                raise Exception("Timeout exceeded. Final resource state - " + current_status)
-=======
-                raise TimeoutExceededError(
-                    resouce_type="Endpoint", status=current_status
-                )
->>>>>>> fb63f91e
+                raise TimeoutExceededError(resouce_type="Endpoint", status=current_status)
             print("-", end="")
             time.sleep(poll)
 
@@ -3107,19 +3039,11 @@
 
             if "failed" in current_status.lower():
                 raise FailedStatusError(
-                    resource_type="FeatureGroup",
-                    status=current_status,
-                    reason=self.failure_reason,
+                    resource_type="FeatureGroup", status=current_status, reason=self.failure_reason
                 )
 
             if timeout is not None and time.time() - start_time >= timeout:
-<<<<<<< HEAD
-                raise Exception("Timeout exceeded. Final resource state - " + current_status)
-=======
-                raise TimeoutExceededError(
-                    resouce_type="FeatureGroup", status=current_status
-                )
->>>>>>> fb63f91e
+                raise TimeoutExceededError(resouce_type="FeatureGroup", status=current_status)
             print("-", end="")
             time.sleep(poll)
 
@@ -3259,13 +3183,7 @@
                 )
 
             if timeout is not None and time.time() - start_time >= timeout:
-<<<<<<< HEAD
-                raise Exception("Timeout exceeded. Final resource state - " + current_status)
-=======
-                raise TimeoutExceededError(
-                    resouce_type="FlowDefinition", status=current_status
-                )
->>>>>>> fb63f91e
+                raise TimeoutExceededError(resouce_type="FlowDefinition", status=current_status)
             print("-", end="")
             time.sleep(poll)
 
@@ -3423,21 +3341,13 @@
             if status == current_status:
                 return
 
-<<<<<<< HEAD
-            # TODO: Raise some generated TimeOutError
-            if timeout is not None and time.time() - start_time >= timeout:
-                raise Exception("Timeout exceeded. Final resource state - " + current_status)
-=======
             if "failed" in current_status.lower():
                 raise FailedStatusError(
-                    resource_type="Hub",
-                    status=current_status,
-                    reason=self.failure_reason,
+                    resource_type="Hub", status=current_status, reason=self.failure_reason
                 )
 
             if timeout is not None and time.time() - start_time >= timeout:
                 raise TimeoutExceededError(resouce_type="Hub", status=current_status)
->>>>>>> fb63f91e
             print("-", end="")
             time.sleep(poll)
 
@@ -3531,19 +3441,11 @@
 
             if "failed" in current_status.lower():
                 raise FailedStatusError(
-                    resource_type="HubContent",
-                    status=current_status,
-                    reason=self.failure_reason,
+                    resource_type="HubContent", status=current_status, reason=self.failure_reason
                 )
 
             if timeout is not None and time.time() - start_time >= timeout:
-<<<<<<< HEAD
-                raise Exception("Timeout exceeded. Final resource state - " + current_status)
-=======
-                raise TimeoutExceededError(
-                    resouce_type="HubContent", status=current_status
-                )
->>>>>>> fb63f91e
+                raise TimeoutExceededError(resouce_type="HubContent", status=current_status)
             print("-", end="")
             time.sleep(poll)
 
@@ -3694,13 +3596,7 @@
                 return
 
             if timeout is not None and time.time() - start_time >= timeout:
-<<<<<<< HEAD
-                raise Exception("Timeout exceeded. Final resource state - " + current_status)
-=======
-                raise TimeoutExceededError(
-                    resouce_type="HumanTaskUi", status=current_status
-                )
->>>>>>> fb63f91e
+                raise TimeoutExceededError(resouce_type="HumanTaskUi", status=current_status)
             print("-", end="")
             time.sleep(poll)
 
@@ -3869,13 +3765,9 @@
                 return
 
             if timeout is not None and time.time() - start_time >= timeout:
-<<<<<<< HEAD
-                raise Exception("Timeout exceeded. Final resource state - " + current_status)
-=======
                 raise TimeoutExceededError(
                     resouce_type="HyperParameterTuningJob", status=current_status
                 )
->>>>>>> fb63f91e
             print("-", end="")
             time.sleep(poll)
 
@@ -4030,21 +3922,13 @@
             if status == current_status:
                 return
 
-<<<<<<< HEAD
-            # TODO: Raise some generated TimeOutError
-            if timeout is not None and time.time() - start_time >= timeout:
-                raise Exception("Timeout exceeded. Final resource state - " + current_status)
-=======
             if "failed" in current_status.lower():
                 raise FailedStatusError(
-                    resource_type="Image",
-                    status=current_status,
-                    reason=self.failure_reason,
+                    resource_type="Image", status=current_status, reason=self.failure_reason
                 )
 
             if timeout is not None and time.time() - start_time >= timeout:
                 raise TimeoutExceededError(resouce_type="Image", status=current_status)
->>>>>>> fb63f91e
             print("-", end="")
             time.sleep(poll)
 
@@ -4217,19 +4101,11 @@
 
             if "failed" in current_status.lower():
                 raise FailedStatusError(
-                    resource_type="ImageVersion",
-                    status=current_status,
-                    reason=self.failure_reason,
+                    resource_type="ImageVersion", status=current_status, reason=self.failure_reason
                 )
 
             if timeout is not None and time.time() - start_time >= timeout:
-<<<<<<< HEAD
-                raise Exception("Timeout exceeded. Final resource state - " + current_status)
-=======
-                raise TimeoutExceededError(
-                    resouce_type="ImageVersion", status=current_status
-                )
->>>>>>> fb63f91e
+                raise TimeoutExceededError(resouce_type="ImageVersion", status=current_status)
             print("-", end="")
             time.sleep(poll)
 
@@ -4374,13 +4250,7 @@
                 )
 
             if timeout is not None and time.time() - start_time >= timeout:
-<<<<<<< HEAD
-                raise Exception("Timeout exceeded. Final resource state - " + current_status)
-=======
-                raise TimeoutExceededError(
-                    resouce_type="InferenceComponent", status=current_status
-                )
->>>>>>> fb63f91e
+                raise TimeoutExceededError(resouce_type="InferenceComponent", status=current_status)
             print("-", end="")
             time.sleep(poll)
 
@@ -4571,13 +4441,9 @@
                 return
 
             if timeout is not None and time.time() - start_time >= timeout:
-<<<<<<< HEAD
-                raise Exception("Timeout exceeded. Final resource state - " + current_status)
-=======
                 raise TimeoutExceededError(
                     resouce_type="InferenceExperiment", status=current_status
                 )
->>>>>>> fb63f91e
             print("-", end="")
             time.sleep(poll)
 
@@ -4723,13 +4589,9 @@
                 return
 
             if timeout is not None and time.time() - start_time >= timeout:
-<<<<<<< HEAD
-                raise Exception("Timeout exceeded. Final resource state - " + current_status)
-=======
                 raise TimeoutExceededError(
                     resouce_type="InferenceRecommendationsJob", status=current_status
                 )
->>>>>>> fb63f91e
             print("-", end="")
             time.sleep(poll)
 
@@ -4895,13 +4757,7 @@
                 return
 
             if timeout is not None and time.time() - start_time >= timeout:
-<<<<<<< HEAD
-                raise Exception("Timeout exceeded. Final resource state - " + current_status)
-=======
-                raise TimeoutExceededError(
-                    resouce_type="LabelingJob", status=current_status
-                )
->>>>>>> fb63f91e
+                raise TimeoutExceededError(resouce_type="LabelingJob", status=current_status)
             print("-", end="")
             time.sleep(poll)
 
@@ -5311,13 +5167,7 @@
                 return
 
             if timeout is not None and time.time() - start_time >= timeout:
-<<<<<<< HEAD
-                raise Exception("Timeout exceeded. Final resource state - " + current_status)
-=======
-                raise TimeoutExceededError(
-                    resouce_type="ModelCard", status=current_status
-                )
->>>>>>> fb63f91e
+                raise TimeoutExceededError(resouce_type="ModelCard", status=current_status)
             print("-", end="")
             time.sleep(poll)
 
@@ -5442,13 +5292,7 @@
                 return
 
             if timeout is not None and time.time() - start_time >= timeout:
-<<<<<<< HEAD
-                raise Exception("Timeout exceeded. Final resource state - " + current_status)
-=======
-                raise TimeoutExceededError(
-                    resouce_type="ModelCardExportJob", status=current_status
-                )
->>>>>>> fb63f91e
+                raise TimeoutExceededError(resouce_type="ModelCardExportJob", status=current_status)
             print("-", end="")
             time.sleep(poll)
 
@@ -5837,19 +5681,11 @@
 
             if "failed" in current_status.lower():
                 raise FailedStatusError(
-                    resource_type="ModelPackage",
-                    status=current_status,
-                    reason="(Unknown)",
+                    resource_type="ModelPackage", status=current_status, reason="(Unknown)"
                 )
 
             if timeout is not None and time.time() - start_time >= timeout:
-<<<<<<< HEAD
-                raise Exception("Timeout exceeded. Final resource state - " + current_status)
-=======
-                raise TimeoutExceededError(
-                    resouce_type="ModelPackage", status=current_status
-                )
->>>>>>> fb63f91e
+                raise TimeoutExceededError(resouce_type="ModelPackage", status=current_status)
             print("-", end="")
             time.sleep(poll)
 
@@ -5954,19 +5790,11 @@
 
             if "failed" in current_status.lower():
                 raise FailedStatusError(
-                    resource_type="ModelPackageGroup",
-                    status=current_status,
-                    reason="(Unknown)",
+                    resource_type="ModelPackageGroup", status=current_status, reason="(Unknown)"
                 )
 
             if timeout is not None and time.time() - start_time >= timeout:
-<<<<<<< HEAD
-                raise Exception("Timeout exceeded. Final resource state - " + current_status)
-=======
-                raise TimeoutExceededError(
-                    resouce_type="ModelPackageGroup", status=current_status
-                )
->>>>>>> fb63f91e
+                raise TimeoutExceededError(resouce_type="ModelPackageGroup", status=current_status)
             print("-", end="")
             time.sleep(poll)
 
@@ -6284,13 +6112,7 @@
                 )
 
             if timeout is not None and time.time() - start_time >= timeout:
-<<<<<<< HEAD
-                raise Exception("Timeout exceeded. Final resource state - " + current_status)
-=======
-                raise TimeoutExceededError(
-                    resouce_type="MonitoringSchedule", status=current_status
-                )
->>>>>>> fb63f91e
+                raise TimeoutExceededError(resouce_type="MonitoringSchedule", status=current_status)
             print("-", end="")
             time.sleep(poll)
 
@@ -6513,13 +6335,7 @@
                 )
 
             if timeout is not None and time.time() - start_time >= timeout:
-<<<<<<< HEAD
-                raise Exception("Timeout exceeded. Final resource state - " + current_status)
-=======
-                raise TimeoutExceededError(
-                    resouce_type="NotebookInstance", status=current_status
-                )
->>>>>>> fb63f91e
+                raise TimeoutExceededError(resouce_type="NotebookInstance", status=current_status)
             print("-", end="")
             time.sleep(poll)
 
@@ -6787,13 +6603,7 @@
                 return
 
             if timeout is not None and time.time() - start_time >= timeout:
-<<<<<<< HEAD
-                raise Exception("Timeout exceeded. Final resource state - " + current_status)
-=======
-                raise TimeoutExceededError(
-                    resouce_type="Pipeline", status=current_status
-                )
->>>>>>> fb63f91e
+                raise TimeoutExceededError(resouce_type="Pipeline", status=current_status)
             print("-", end="")
             time.sleep(poll)
 
@@ -6903,13 +6713,7 @@
                 )
 
             if timeout is not None and time.time() - start_time >= timeout:
-<<<<<<< HEAD
-                raise Exception("Timeout exceeded. Final resource state - " + current_status)
-=======
-                raise TimeoutExceededError(
-                    resouce_type="PipelineExecution", status=current_status
-                )
->>>>>>> fb63f91e
+                raise TimeoutExceededError(resouce_type="PipelineExecution", status=current_status)
             print("-", end="")
             time.sleep(poll)
 
@@ -7071,13 +6875,7 @@
                 return
 
             if timeout is not None and time.time() - start_time >= timeout:
-<<<<<<< HEAD
-                raise Exception("Timeout exceeded. Final resource state - " + current_status)
-=======
-                raise TimeoutExceededError(
-                    resouce_type="ProcessingJob", status=current_status
-                )
->>>>>>> fb63f91e
+                raise TimeoutExceededError(resouce_type="ProcessingJob", status=current_status)
             print("-", end="")
             time.sleep(poll)
 
@@ -7232,13 +7030,7 @@
                 )
 
             if timeout is not None and time.time() - start_time >= timeout:
-<<<<<<< HEAD
-                raise Exception("Timeout exceeded. Final resource state - " + current_status)
-=======
-                raise TimeoutExceededError(
-                    resouce_type="Project", status=current_status
-                )
->>>>>>> fb63f91e
+                raise TimeoutExceededError(resouce_type="Project", status=current_status)
             print("-", end="")
             time.sleep(poll)
 
@@ -7390,21 +7182,13 @@
             if status == current_status:
                 return
 
-<<<<<<< HEAD
-            # TODO: Raise some generated TimeOutError
-            if timeout is not None and time.time() - start_time >= timeout:
-                raise Exception("Timeout exceeded. Final resource state - " + current_status)
-=======
             if "failed" in current_status.lower():
                 raise FailedStatusError(
-                    resource_type="Space",
-                    status=current_status,
-                    reason=self.failure_reason,
+                    resource_type="Space", status=current_status, reason=self.failure_reason
                 )
 
             if timeout is not None and time.time() - start_time >= timeout:
                 raise TimeoutExceededError(resouce_type="Space", status=current_status)
->>>>>>> fb63f91e
             print("-", end="")
             time.sleep(poll)
 
@@ -7730,13 +7514,7 @@
                 return
 
             if timeout is not None and time.time() - start_time >= timeout:
-<<<<<<< HEAD
-                raise Exception("Timeout exceeded. Final resource state - " + current_status)
-=======
-                raise TimeoutExceededError(
-                    resouce_type="TrainingJob", status=current_status
-                )
->>>>>>> fb63f91e
+                raise TimeoutExceededError(resouce_type="TrainingJob", status=current_status)
             print("-", end="")
             time.sleep(poll)
 
@@ -7910,13 +7688,7 @@
                 return
 
             if timeout is not None and time.time() - start_time >= timeout:
-<<<<<<< HEAD
-                raise Exception("Timeout exceeded. Final resource state - " + current_status)
-=======
-                raise TimeoutExceededError(
-                    resouce_type="TransformJob", status=current_status
-                )
->>>>>>> fb63f91e
+                raise TimeoutExceededError(resouce_type="TransformJob", status=current_status)
             print("-", end="")
             time.sleep(poll)
 
@@ -8190,19 +7962,11 @@
 
             if "failed" in current_status.lower():
                 raise FailedStatusError(
-                    resource_type="TrialComponent",
-                    status=current_status,
-                    reason="(Unknown)",
+                    resource_type="TrialComponent", status=current_status, reason="(Unknown)"
                 )
 
             if timeout is not None and time.time() - start_time >= timeout:
-<<<<<<< HEAD
-                raise Exception("Timeout exceeded. Final resource state - " + current_status)
-=======
-                raise TimeoutExceededError(
-                    resouce_type="TrialComponent", status=current_status
-                )
->>>>>>> fb63f91e
+                raise TimeoutExceededError(resouce_type="TrialComponent", status=current_status)
             print("-", end="")
             time.sleep(poll)
 
@@ -8388,19 +8152,11 @@
 
             if "failed" in current_status.lower():
                 raise FailedStatusError(
-                    resource_type="UserProfile",
-                    status=current_status,
-                    reason=self.failure_reason,
+                    resource_type="UserProfile", status=current_status, reason=self.failure_reason
                 )
 
             if timeout is not None and time.time() - start_time >= timeout:
-<<<<<<< HEAD
-                raise Exception("Timeout exceeded. Final resource state - " + current_status)
-=======
-                raise TimeoutExceededError(
-                    resouce_type="UserProfile", status=current_status
-                )
->>>>>>> fb63f91e
+                raise TimeoutExceededError(resouce_type="UserProfile", status=current_status)
             print("-", end="")
             time.sleep(poll)
 
@@ -8556,13 +8312,7 @@
                 )
 
             if timeout is not None and time.time() - start_time >= timeout:
-<<<<<<< HEAD
-                raise Exception("Timeout exceeded. Final resource state - " + current_status)
-=======
-                raise TimeoutExceededError(
-                    resouce_type="Workforce", status=current_status
-                )
->>>>>>> fb63f91e
+                raise TimeoutExceededError(resouce_type="Workforce", status=current_status)
             print("-", end="")
             time.sleep(poll)
 
