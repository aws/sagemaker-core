--- conflicted
+++ resolved
@@ -188,10 +188,6 @@
         assert self.resource_generator.generate_import_method("HubContent") == expected_output
 
     def test_generate_update_method_with_decorator(self):
-<<<<<<< HEAD
-        expected_output = """
-@populate_inputs_decorator
-=======
         expected_output = '''
 @populate_inputs_decorator
 def update(
@@ -261,7 +257,6 @@
 
     def test_generate_update_method(self):
         expected_output = '''
->>>>>>> cc3611bc
 def update(
     self,
     retain_all_variant_properties: Optional[bool] = Unassigned(),
@@ -322,54 +317,9 @@
         resource_attributes = list(class_attributes[0].keys())
         assert (
             self.resource_generator.generate_update_method(
-<<<<<<< HEAD
-                "Endpoint", resource_attributes=resource_attributes, needs_defaults_decorator=True
-=======
                 "Endpoint", resource_attributes=resource_attributes, needs_defaults_decorator=False
->>>>>>> cc3611bc
             )
             == expected_output
-        )
-
-    def test_generate_update_method(self):
-        expected_output = """
-def update(
-    self,
-    retain_all_variant_properties: Optional[bool] = Unassigned(),
-    exclude_retained_variant_properties: Optional[List[VariantProperty]] = Unassigned(),
-    deployment_config: Optional[DeploymentConfig] = Unassigned(),
-    retain_deployment_config: Optional[bool] = Unassigned(),
-) -> Optional["Endpoint"]:
-    logger.debug("Creating endpoint resource.")
-    client = SageMakerClient().client
-
-    operation_input_args = {
-        'EndpointName': self.endpoint_name,
-        'EndpointConfigName': self.endpoint_config_name,
-        'RetainAllVariantProperties': retain_all_variant_properties,
-        'ExcludeRetainedVariantProperties': exclude_retained_variant_properties,
-        'DeploymentConfig': deployment_config,
-        'RetainDeploymentConfig': retain_deployment_config,
-    }
-    logger.debug(f"Input request: {operation_input_args}")
-    # serialize the input request
-    operation_input_args = Endpoint._serialize(operation_input_args)
-    logger.debug(f"Serialized input request: {operation_input_args}")
-
-    # create the resource
-    response = client.update_endpoint(**operation_input_args)
-    logger.debug(f"Response: {response}")
-    self.refresh()
-
-    return self
-"""
-        class_attributes = self.resource_generator._get_class_attributes("Endpoint")
-        resource_attributes = list(class_attributes[0].keys())
-        assert (
-                self.resource_generator.generate_update_method(
-                    "Endpoint", resource_attributes=resource_attributes, needs_defaults_decorator=False
-                )
-                == expected_output
         )
 
     def test_generate_get_method(self):
